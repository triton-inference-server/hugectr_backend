--- conflicted
+++ resolved
@@ -1531,13 +1531,7 @@
   row_ptr_buf = HugeCTRBuffer<int>::create();
   std::vector<size_t> row_ptrs_dims = {static_cast<size_t>(
       model_state_->BatchSize() * model_state_->SlotNum() +
-<<<<<<< HEAD
       model_state_->ModelInferencePara().sparse_model_files.size())};
-=======
-      model_state_->GetEmbeddingCache(device_id_)
-          ->get_cache_config()
-          .num_emb_table_)};
->>>>>>> 9975c813
   row_ptr_buf->reserve(row_ptrs_dims);
   row_ptr_buf->allocate();
 
@@ -1563,12 +1557,8 @@
       INFO, "The model origin json configuration file path is: ",
       model_state_->HugeCTRJsonConfig());
   embedding_cache = model_state_->GetEmbeddingCache(device_id_);
-<<<<<<< HEAD
   num_embedding_tables =
       model_state_->ModelInferencePara().sparse_model_files.size();
-=======
-  num_embedding_tables = embedding_cache->get_cache_config().num_emb_table_;
->>>>>>> 9975c813
   hugectrmodel_ = HugeCTR::InferenceSessionBase::create(
       model_state_->HugeCTRJsonConfig(), instance_params_, embedding_cache);
   HCTR_TRITON_LOG(INFO, "******Loading HugeCTR model successfully");
