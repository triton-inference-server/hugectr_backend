--- conflicted
+++ resolved
@@ -767,19 +767,6 @@
   const std::string name_;
   const uint64_t version_;
   const uint64_t version_ps_;
-<<<<<<< HEAD
-  int64_t max_batch_size_=64;
-  int64_t slot_num_=10;
-  int64_t dese_num_=50;
-  int64_t cat_num_=50;
-  int64_t embedding_size_=64;
-  int64_t max_nnz_=3;
-  int64_t label_dim_=1;
-  float cache_size_per=0.5;
-  float hit_rate_threshold=0.8;
-  float refresh_interval_ = 0;
-  float refresh_delay_ = 0;
-=======
   int64_t max_batch_size_ = 64;
   int64_t slot_num_ = 10;
   int64_t dese_num_ = 50;
@@ -789,9 +776,8 @@
   int64_t label_dim_ = 1;
   float cache_size_per = 0.5;
   float hit_rate_threshold = 0.8;
-  size_t refresh_interval_ = 0;
-  size_t refresh_delay_ = 0;
->>>>>>> 8b21d60b
+  float refresh_interval_ = 0.0f;
+  float refresh_delay_ = 0.0f;
   std::string hugectr_config_;
   common::TritonJson::Value model_config_;
   std::vector<std::string> model_config_path;
@@ -983,18 +969,10 @@
     
     int64_t count; 
     RETURN_IF_ERROR(instance.MemberAsInt("count", &count));
-<<<<<<< HEAD
     RETURN_ERROR_IF_TRUE(count > Model_Inference_Para.number_of_worker_buffers_in_pool, TRITONSERVER_ERROR_INVALID_ARG,
       std::string("expect the number of instance(in instance_group) less than number_of_worker_buffers_in_pool that confifured in Parameter Server json file , got ") +
       std::to_string(count));
-=======
-    HCTR_RETURN_TRITON_ERROR_IF_FALSE(
-      count < Model_Inference_Para.number_of_worker_buffers_in_pool, INVALID_ARG,
-      "expect the number of instance(in instance_group) less than number_of_worker_buffers_in_pool that configured in Parameter Server json file, got ",
-      count);
-    
     std::vector<int64_t> gpu_list;
->>>>>>> 8b21d60b
     RETURN_IF_ERROR(backend::ParseShape(instance, "gpus", &gpu_list));
     for (auto id : gpu_list) {
       gpu_shape.push_back(id);
@@ -1031,24 +1009,6 @@
       HCTR_TRITON_LOG(INFO, "embedding size = ", embedding_size_);
     }
 
-<<<<<<< HEAD
-    common::TritonJson::Value refresh_interval;
-    if (parameters.Find("refresh_interval", &refresh_interval)) {
-      std::string interval;
-      (refresh_interval.MemberAsString(
-          "string_value", &interval));
-      refresh_interval_ = std::stof(interval);
-      LOG_MESSAGE(TRITONSERVER_LOG_INFO,(std::string("refresh_interval is ") + std::to_string(refresh_interval_)).c_str());
-    }
-
-    common::TritonJson::Value refresh_delay;
-    if (parameters.Find("refresh_delay", &refresh_delay)) {
-      std::string delay_val;
-      (refresh_delay.MemberAsString(
-          "string_value", &delay_val));
-      refresh_delay_ = std::stof(delay_val);
-      LOG_MESSAGE(TRITONSERVER_LOG_INFO,(std::string("refresh_delay is ") + std::to_string(refresh_delay_)).c_str());
-=======
     if (parameters.Find("max_nnz", &value)) {
       RETURN_IF_ERROR(TritonJsonHelper::parse(max_nnz_, value, "string_value", true));
       HCTR_TRITON_LOG(INFO, "maxnnz = ", max_nnz_);
@@ -1057,7 +1017,6 @@
     if (parameters.Find("refresh_interval", &value)) {
       RETURN_IF_ERROR(TritonJsonHelper::parse(refresh_interval_, value, "string_value", true));
       HCTR_TRITON_LOG(INFO, "refresh_interval = ", refresh_interval_);
->>>>>>> 8b21d60b
     }
 
     if (parameters.Find("refresh_delay", &value)) {
