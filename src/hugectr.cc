// Copyright (c) 2021, NVIDIA CORPORATION. All rights reserved.
//
// Redistribution and use in source and binary forms, with or without
// modification, are permitted provided that the following conditions
// are met:
//  * Redistributions of source code must retain the above copyright
//    notice, this list of conditions and the following disclaimer.
//  * Redistributions in binary form must reproduce the above copyright
//    notice, this list of conditions and the following disclaimer in the
//    documentation and/or other materials provided with the distribution.
//  * Neither the name of NVIDIA CORPORATION nor the names of its
//    contributors may be used to endorse or promote products derived
//    from this software without specific prior written permission.
//
// THIS SOFTWARE IS PROVIDED BY THE COPYRIGHT HOLDERS ``AS IS'' AND ANY
// EXPRESS OR IMPLIED WARRANTIES, INCLUDING, BUT NOT LIMITED TO, THE
// IMPLIED WARRANTIES OF MERCHANTABILITY AND FITNESS FOR A PARTICULAR
// PURPOSE ARE DISCLAIMED.  IN NO EVENT SHALL THE COPYRIGHT OWNER OR
// CONTRIBUTORS BE LIABLE FOR ANY DIRECT, INDIRECT, INCIDENTAL, SPECIAL,
// EXEMPLARY, OR CONSEQUENTIAL DAMAGES (INCLUDING, BUT NOT LIMITED TO,
// PROCUREMENT OF SUBSTITUTE GOODS OR SERVICES; LOSS OF USE, DATA, OR
// PROFITS; OR BUSINESS INTERRUPTION) HOWEVER CAUSED AND ON ANY THEORY
// OF LIABILITY, WHETHER IN CONTRACT, STRICT LIABILITY, OR TORT
// (INCLUDING NEGLIGENCE OR OTHERWISE) ARISING IN ANY WAY OUT OF THE USE
// OF THIS SOFTWARE, EVEN IF ADVISED OF THE POSSIBILITY OF SUCH DAMAGE.

#include <cuda_runtime_api.h>
#include <dirent.h>
#include <dlfcn.h>
#include <math.h>
#include <triton/backend/backend_common.h>
#include <unistd.h>

#include <algorithm>
#include <cstdlib>
#include <fstream>
#include <hps/embedding_cache_base.hpp>
#include <hps/hier_parameter_server_base.hpp>
#include <hps/inference_utils.hpp>
#include <inference/inference_session_base.hpp>
#include <map>
#include <memory>
#include <mutex>
#include <numeric>
#include <sstream>
#include <thread>
#include <timer.hpp>
#include <triton_helpers.hpp>
#include <vector>

namespace triton { namespace backend { namespace hugectr {

//
// HugeCTR Inference backend that demonstrates the TRITONBACKEND API for
// models that trained by HugeCTR(https://github.com/NVIDIA/HugeCTR).
// A general backend completes execution of the
// inference before returning from TRITONBACKED_ModelInstanceExecute.

// Memory type that HugeCTR model support for buffer
enum class MemoryType_t { GPU, CPU, PIN };


// HugeCTR Backend supports any model that trained by HugeCTR, which
// has exactly 3 input and exactly 1 output. The input and output should
// define the name as "DES","CATCOLUMN" and "ROWINDEX", datatype as FP32,
// UINT32  and INT32, the shape and datatype of the input and output must
// match. The backend  responds with the output tensor contains the prediction
// result
//

#define GUARDED_RESPOND_IF_ERROR(RESPONSES, IDX, EXPR)                  \
  do {                                                                  \
    if ((RESPONSES)[IDX] != nullptr) {                                  \
      TRITONSERVER_Error* err__ = (EXPR);                               \
      if (err__ != nullptr) {                                           \
        LOG_IF_ERROR(                                                   \
            TRITONBACKEND_ResponseSend(                                 \
                (RESPONSES)[IDX], TRITONSERVER_RESPONSE_COMPLETE_FINAL, \
                err__),                                                 \
            "failed to send error response");                           \
        (RESPONSES)[IDX] = nullptr;                                     \
        TRITONSERVER_ErrorDelete(err__);                                \
      }                                                                 \
    }                                                                   \
  } while (false)

// An internal exception to carry the HugeCTR CUDA error code
#define CK_CUDA_THROW_(EXPR)                                                 \
  do {                                                                       \
    const cudaError_t retval = (EXPR);                                       \
    if (retval != cudaSuccess) {                                             \
      throw std::runtime_error(hctr_str_concat(                              \
          "Runtime error: ", cudaGetErrorString(retval), " ", __FILE__, ":", \
          __LINE__, "\n"));                                                  \
    }                                                                        \
  } while (0)

#define RESPOND_AND_RETURN_IF_ERROR(REQUEST, EXPR)                      \
  do {                                                                  \
    TRITONSERVER_Error* rarie_err__ = (EXPR);                           \
    if (rarie_err__ != nullptr) {                                       \
      TRITONBACKEND_Response* rarie_response__ = nullptr;               \
      LOG_IF_ERROR(                                                     \
          TRITONBACKEND_ResponseNew(&rarie_response__, REQUEST),        \
          "failed to create response");                                 \
      if (rarie_response__ != nullptr) {                                \
        LOG_IF_ERROR(                                                   \
            TRITONBACKEND_ResponseSend(                                 \
                rarie_response__, TRITONSERVER_RESPONSE_COMPLETE_FINAL, \
                rarie_err__),                                           \
            "failed to send error response");                           \
      }                                                                 \
      TRITONSERVER_ErrorDelete(rarie_err__);                            \
      return;                                                           \
    }                                                                   \
  } while (false)

// An internal abstraction for cuda memory allocation
class CudaAllocator {
 public:
  CudaAllocator(MemoryType_t type) : type_{type} {}

  void* allocate(size_t size) const
  {
    void* ptr;
    if (type_ == MemoryType_t::GPU) {
      CK_CUDA_THROW_(cudaMalloc(&ptr, size));
    } else {
      CK_CUDA_THROW_(cudaMallocHost(&ptr, size));
    }
    return ptr;
  }

  void deallocate(void* ptr) const
  {
    if (type_ == MemoryType_t::GPU) {
      CK_CUDA_THROW_(cudaFree(ptr));
    } else {
      CK_CUDA_THROW_(cudaFreeHost(ptr));
    }
  }

 private:
  MemoryType_t type_;
};

//
// HugeCTRBUffer
//
// Hugectr Buffer associated with a model instance that is using this backend.
// An object of this class is created and associated with each
// TRITONBACKEND_Instance for storing input data from client request
template <typename T>
class HugeCTRBuffer : public std::enable_shared_from_this<HugeCTRBuffer<T>> {
 private:
  std::vector<size_t> reserved_buffers_;
  size_t total_num_elements_;
  CudaAllocator allocator_;
  void* ptr_ = nullptr;
  size_t total_size_in_bytes_ = 0;

 public:
  static std::shared_ptr<HugeCTRBuffer> create(
      MemoryType_t type = MemoryType_t::GPU)
  {
    return std::make_shared<HugeCTRBuffer>(type);
  }

  HugeCTRBuffer(MemoryType_t type)
      : allocator_{type}, ptr_{nullptr}, total_size_in_bytes_{0}
  {
  }
  ~HugeCTRBuffer()
  {
    if (allocated()) {
      allocator_.deallocate(ptr_);
    }
  }

  bool allocated() const
  {
    return total_size_in_bytes_ != 0 && ptr_ != nullptr;
  }
  void allocate()
  {
    if (ptr_ != nullptr) {
      std::cerr << "WrongInput: Memory has already been allocated.";
      // TODO: Memory leak!
    }
    size_t offset = 0;
    for (const size_t buffer : reserved_buffers_) {
      size_t size = buffer;
      if (size % 32 != 0) {
        size += (32 - size % 32);
      }
      offset += size;
    }
    reserved_buffers_.clear();
    total_size_in_bytes_ = offset;

    if (total_size_in_bytes_ != 0) {
      ptr_ = allocator_.allocate(total_size_in_bytes_);
    }
  }

  size_t get_buffer_size() const { return total_size_in_bytes_; }

  T* get_ptr() { return reinterpret_cast<T*>(ptr_); }
  const T* get_ptr() const { return reinterpret_cast<const T*>(ptr_); }

  void* get_raw_ptr() { return ptr_; }
  const void* get_raw_ptr() const { return ptr_; }

  static size_t get_num_elements_from_dimensions(
      const std::vector<size_t>& dimensions)
  {
    size_t elements = 1;
    for (const size_t dim : dimensions) {
      elements *= dim;
    }
    return elements;
  }

  void reserve(const std::vector<size_t>& dimensions)
  {
    if (allocated()) {
      std::cerr << "IllegalCall: Buffer is finalized.";
      // TODO: Fix?!
    }
    const size_t num_elements = get_num_elements_from_dimensions(dimensions);
    const size_t size_in_bytes = num_elements * sizeof(T);

    reserved_buffers_.push_back(size_in_bytes);
    total_num_elements_ += num_elements;
  }
};

//
// HugeCTRBackend
//
// HugeCTRBackend associated with a Backend that is shared by all the models. An
// object of this class is created and associated with each
// TRITONBACKEND_Backend.
//
class HugeCTRBackend {
 public:
  static TRITONSERVER_Error* Create(
      TRITONBACKEND_Backend* triton_backend_, HugeCTRBackend** backend,
      std::string ps_json_config_file);

  // Get the handle to the TRITONBACKEND model.
  TRITONBACKEND_Backend* TritonBackend() { return triton_backend_; }

  ~HugeCTRBackend();

  // HugeCTR unit type Parameter  Server
  std::shared_ptr<HugeCTR::HierParameterServerBase> HugeCTRParameterServer()
  {
    return EmbeddingTable;
  }

  HugeCTR::InferenceParams HugeCTRModelConfiguration(std::string modelname)
  {
    return inference_params_map.at(modelname);
  }

  std::map<std::string, HugeCTR::InferenceParams> HugeCTRModelConfigurationMap()
  {
    return inference_params_map;
  }

  // Initialize HugeCTR Embedding Table
  TRITONSERVER_Error* HugeCTREmbedding_backend();
  TRITONSERVER_Error* ParseParameterServer(const std::string& path);
  uint64_t GetModelVersion(const std::string& model_name);
  std::string ParameterServerJsonFile();
  bool UpdateModelVersion(const std::string& model_name, uint64_t version);

 private:
  TRITONBACKEND_Backend* triton_backend_;
  std::string ps_json_config_file_;
  std::shared_ptr<HugeCTR::HierParameterServerBase> EmbeddingTable;

  std::vector<std::string> model_network_files;

  std::map<std::string, HugeCTR::InferenceParams> inference_params_map;

  std::map<std::string, uint64_t> model_version_map;
  std::mutex version_map_mutex;

  common::TritonJson::Value parameter_server_config;

  bool support_int64_key_ = false;

  HugeCTRBackend(
      TRITONBACKEND_Backend* triton_backend_, std::string ps_json_config_file);
};

TRITONSERVER_Error*
HugeCTRBackend::Create(
    TRITONBACKEND_Backend* triton_backend_, HugeCTRBackend** backend,
    std::string ps_json_config_file)
{
  *backend = new HugeCTRBackend(triton_backend_, ps_json_config_file);
  return nullptr;  // success
}

uint64_t
HugeCTRBackend::GetModelVersion(const std::string& model_name)
{
  std::lock_guard<std::mutex> lock(version_map_mutex);
  if (model_version_map.find(model_name) != model_version_map.end()) {
    return model_version_map[model_name];
  }
  return 0;
}

bool
HugeCTRBackend::UpdateModelVersion(
    const std::string& model_name, uint64_t version)
{
  std::lock_guard<std::mutex> lock(version_map_mutex);
  model_version_map[model_name] = version;
  return true;
}

std::string
HugeCTRBackend::ParameterServerJsonFile()
{
  return ps_json_config_file_;
}

HugeCTRBackend::HugeCTRBackend(
    TRITONBACKEND_Backend* triton_backend, std::string ps_json_config_file)
    : triton_backend_(triton_backend), ps_json_config_file_(ps_json_config_file)
{
  // current much Model Backend initialization handled by TritonBackend_Backend
}

HugeCTRBackend::~HugeCTRBackend() {}

TRITONSERVER_Error*
HugeCTRBackend::ParseParameterServer(const std::string& path)
{
  HCTR_TRITON_LOG(
      INFO, "*****Parsing Parameter Server Configuration from ", path);
  {
    std::ifstream file_stream{path};
    if (file_stream.is_open()) {
      std::string filecontent{
          std::istreambuf_iterator<char>{file_stream},
          std::istreambuf_iterator<char>{}};
      parameter_server_config.Parse(filecontent);
    } else {
      HCTR_TRITON_LOG(
          WARN,
          "Failed to open Parameter Server Configuration, please check whether "
          "the file path is correct!");
    }
  }

  common::TritonJson::Value json;

  RETURN_IF_ERROR(TritonJsonHelper::parse(
      support_int64_key_, parameter_server_config, "supportlonglong", true));
  HCTR_TRITON_LOG(INFO, "Support 64-bit keys = ", support_int64_key_);

  // Volatile database parameters.
  HugeCTR::VolatileDatabaseParams volatile_db_params;
  if (parameter_server_config.Find("volatile_db", &json)) {
    auto& params = volatile_db_params;
    const std::string log_prefix = "Volatile database -> ";
    const char* key;

    key = "type";
    RETURN_IF_ERROR(TritonJsonHelper::parse(params.type, json, key, false));
    HCTR_TRITON_LOG(INFO, log_prefix, "type = ", params.type);

    // Backend specific.
    key = "address";
    RETURN_IF_ERROR(TritonJsonHelper::parse(params.address, json, key, false));
    HCTR_TRITON_LOG(INFO, log_prefix, "address = ", params.address);

    key = "user_name";
    RETURN_IF_ERROR(
        TritonJsonHelper::parse(params.user_name, json, key, false));
    HCTR_TRITON_LOG(INFO, log_prefix, "user name = ", params.user_name);

    key = "password";
    RETURN_IF_ERROR(TritonJsonHelper::parse(params.password, json, key, false));
    HCTR_TRITON_LOG(
        INFO, log_prefix, "password = <",
        params.password.empty() ? "empty" : "specified", ">");

    key = "num_partitions";
    RETURN_IF_ERROR(
        TritonJsonHelper::parse(params.num_partitions, json, key, false));
    HCTR_TRITON_LOG(
        INFO, log_prefix, "number of partitions = ", params.num_partitions);

    key = "allocation_rate";
    RETURN_IF_ERROR(
        TritonJsonHelper::parse(params.allocation_rate, json, key, false));
    HCTR_TRITON_LOG(
        INFO, log_prefix, "allocation rate = ", params.allocation_rate);

    key = "max_get_batch_size";
    RETURN_IF_ERROR(
        TritonJsonHelper::parse(params.max_get_batch_size, json, key, false));
    HCTR_TRITON_LOG(
        INFO, log_prefix,
        "max. batch size (GET) = ", params.max_get_batch_size);

    key = "max_set_batch_size";
    RETURN_IF_ERROR(
        TritonJsonHelper::parse(params.max_set_batch_size, json, key, false));
    HCTR_TRITON_LOG(
        INFO, log_prefix,
        "max. batch size (SET) = ", params.max_set_batch_size);

    // Overflow handling related.
    key = "refresh_time_after_fetch";
    RETURN_IF_ERROR(TritonJsonHelper::parse(
        params.refresh_time_after_fetch, json, key, false));
    HCTR_TRITON_LOG(
        INFO, log_prefix,
        "refresh time after fetch = ", params.refresh_time_after_fetch);

    key = "overflow_margin";
    RETURN_IF_ERROR(
        TritonJsonHelper::parse(params.overflow_margin, json, key, false));
    HCTR_TRITON_LOG(
        INFO, log_prefix, "overflow margin = ", params.overflow_margin);

    key = "overflow_policy";
    RETURN_IF_ERROR(
        TritonJsonHelper::parse(params.overflow_policy, json, key, false));
    HCTR_TRITON_LOG(
        INFO, log_prefix, "overflow policy = ", params.overflow_policy);

    key = "overflow_resolution_target";
    RETURN_IF_ERROR(TritonJsonHelper::parse(
        params.overflow_resolution_target, json, key, false));
    HCTR_TRITON_LOG(
        INFO, log_prefix,
        "overflow resolution target = ", params.overflow_resolution_target);

    // Caching behavior related.
    key = "initial_cache_rate";
    RETURN_IF_ERROR(
        TritonJsonHelper::parse(params.initial_cache_rate, json, key, false));
    HCTR_TRITON_LOG(
        INFO, log_prefix, "initial cache rate = ", params.initial_cache_rate);

    key = "cache_missed_embeddings";
    RETURN_IF_ERROR(TritonJsonHelper::parse(
        params.cache_missed_embeddings, json, key, false));
    HCTR_TRITON_LOG(
        INFO, log_prefix,
        "cache missed embeddings = ", params.cache_missed_embeddings);


    // Real-time update mechanism related.
    key = "update_filters";
    params.update_filters.clear();
    RETURN_IF_ERROR(
        TritonJsonHelper::parse(params.update_filters, json, key, false));
    HCTR_TRITON_LOG(
        INFO, log_prefix, "update filters = [",
        hctr_str_join(", ", params.update_filters), "]");
  }

  // Persistent database parameters.
  HugeCTR::PersistentDatabaseParams persistent_db_params;
  if (parameter_server_config.Find("persistent_db", &json)) {
    auto& params = persistent_db_params;
    const std::string log_prefix = "Persistent database -> ";
    const char* key;

    key = "type";
    RETURN_IF_ERROR(TritonJsonHelper::parse(params.type, json, key, false));
    HCTR_TRITON_LOG(INFO, log_prefix, "type = ", params.type);

    // Backend specific.
    key = "path";
    RETURN_IF_ERROR(TritonJsonHelper::parse(params.path, json, key, false));
    HCTR_TRITON_LOG(INFO, log_prefix, "path = ", params.path);

    key = "num_threads";
    RETURN_IF_ERROR(
        TritonJsonHelper::parse(params.num_threads, json, key, false));
    HCTR_TRITON_LOG(
        INFO, log_prefix, "number of threads = ", params.num_threads);

    key = "read_only";
    RETURN_IF_ERROR(
        TritonJsonHelper::parse(params.read_only, json, key, false));
    HCTR_TRITON_LOG(INFO, log_prefix, "read-only = ", params.read_only);

    key = "max_get_batch_size";
    RETURN_IF_ERROR(
        TritonJsonHelper::parse(params.max_get_batch_size, json, key, false));
    HCTR_TRITON_LOG(
        INFO, log_prefix,
        "max. batch size (GET) = ", params.max_get_batch_size);

    key = "max_set_batch_size";
    RETURN_IF_ERROR(
        TritonJsonHelper::parse(params.max_set_batch_size, json, key, false));
    HCTR_TRITON_LOG(
        INFO, log_prefix,
        "max. batch size (SET) = ", params.max_set_batch_size);

    // Real-time update mechanism related.
    key = "update_filters";
    params.update_filters.clear();
    RETURN_IF_ERROR(
        TritonJsonHelper::parse(params.update_filters, json, key, false));
    HCTR_TRITON_LOG(
        INFO, log_prefix, "update filters = [",
        hctr_str_join(", ", params.update_filters), "]");
  }

  // Update source parameters.
  HugeCTR::UpdateSourceParams update_source_params;
  if (parameter_server_config.Find("update_source", &json)) {
    auto& params = update_source_params;
    const std::string log_prefix = "Update source -> ";
    const char* key;

    key = "type";
    RETURN_IF_ERROR(TritonJsonHelper::parse(params.type, json, key, false));
    HCTR_TRITON_LOG(INFO, log_prefix, "type = ", params.type);

    // Backend specific.
    key = "brokers";
    RETURN_IF_ERROR(TritonJsonHelper::parse(params.brokers, json, key, false));
    HCTR_TRITON_LOG(INFO, log_prefix, "brokers = ", params.brokers);

    key = "receive_buffer_size";
    RETURN_IF_ERROR(
        TritonJsonHelper::parse(params.receive_buffer_size, json, key, false));
    HCTR_TRITON_LOG(
        INFO, log_prefix, "receive buffer size = ", params.receive_buffer_size);

    key = "poll_timeout_ms";
    RETURN_IF_ERROR(
        TritonJsonHelper::parse(params.poll_timeout_ms, json, key, false));
    HCTR_TRITON_LOG(
        INFO, log_prefix, "poll timeout = ", params.poll_timeout_ms, " ms");

    key = "max_batch_size";
    RETURN_IF_ERROR(
        TritonJsonHelper::parse(params.max_batch_size, json, key, false));
    HCTR_TRITON_LOG(
        INFO, log_prefix, "max. batch size = ", params.max_batch_size);

    key = "failure_backoff_ms";
    RETURN_IF_ERROR(
        TritonJsonHelper::parse(params.failure_backoff_ms, json, key, false));
    HCTR_TRITON_LOG(
        INFO, log_prefix, "failure backoff = ", params.failure_backoff_ms,
        " ms");

    key = "max_commit_interval";
    RETURN_IF_ERROR(
        TritonJsonHelper::parse(params.max_commit_interval, json, key, false));
    HCTR_TRITON_LOG(
        INFO, log_prefix,
        "max. commit interval = ", params.max_commit_interval);
  }

  // Model configurations.
  parameter_server_config.MemberAsArray("models", &json);
  if (json.ArraySize() == 0) {
    HCTR_TRITON_LOG(
        WARN,
        "No model configurations in JSON. Is the file formatted correctly?");
  }

  for (size_t model_index = 0; model_index < json.ArraySize(); model_index++) {
    common::TritonJson::Value json_obj;
    json.IndexAsObject(model_index, &json_obj);

    // InferenceParams constructor order (non-default-filled arguments):

    // [0] model_name -> std::string
    std::string model_name;
    RETURN_IF_ERROR(
        TritonJsonHelper::parse(model_name, json_obj, "model", true));
    HCTR_TRITON_LOG(INFO, "Model name = ", model_name);

    const std::string log_prefix =
        hctr_str_concat("Model '", model_name, "' -> ");

    // [?] network_file -> std::string
    std::string network_file;
    RETURN_IF_ERROR(
        TritonJsonHelper::parse(network_file, json_obj, "network_file", true));
    HCTR_TRITON_LOG(INFO, log_prefix, "network file = ", network_file);
    model_network_files.emplace_back(network_file);

    // [1] max_batch_size -> size_t
    size_t max_batch_size = 0;
    RETURN_IF_ERROR(TritonJsonHelper::parse(
        max_batch_size, json_obj, "max_batch_size", true));
    HCTR_TRITON_LOG(INFO, log_prefix, "max. batch size = ", max_batch_size);

    // [3] dense_model_file -> std::string
    std::string dense_file;
    RETURN_IF_ERROR(
        TritonJsonHelper::parse(dense_file, json_obj, "dense_file", true));
    HCTR_TRITON_LOG(INFO, log_prefix, "dense model file = ", dense_file);

    // [4] sparse_model_files -> std::vector<std::string>
    std::vector<std::string> sparse_files;
    RETURN_IF_ERROR(
        TritonJsonHelper::parse(sparse_files, json_obj, "sparse_files", true));
    HCTR_TRITON_LOG(
        INFO, log_prefix, "sparse model files = [",
        hctr_str_join(", ", sparse_files), "]");

    // [5] device_id -> int
    const int device_id = 0;

    // [6] use_gpu_embedding_cache -> bool
    bool use_gpu_embedding_cache = true;
    RETURN_IF_ERROR(TritonJsonHelper::parse(
        use_gpu_embedding_cache, json_obj, "gpucache", false));
    HCTR_TRITON_LOG(
        INFO, log_prefix,
        "use GPU embedding cache = ", use_gpu_embedding_cache);

    // [2] hit_rate_threshold -> float
    float hit_rate_threshold = 0.9;
    RETURN_IF_ERROR(TritonJsonHelper::parse(
        hit_rate_threshold, json_obj, "hit_rate_threshold",
        use_gpu_embedding_cache));
    HCTR_TRITON_LOG(
        INFO, log_prefix, "hit rate threshold = ", hit_rate_threshold);

    // [7] cache_size_percentage -> float
    float cache_size_percentage = 0.2;
    RETURN_IF_ERROR(TritonJsonHelper::parse(
        cache_size_percentage, json_obj, "gpucacheper",
        use_gpu_embedding_cache));
    HCTR_TRITON_LOG(
        INFO, log_prefix, "per model GPU cache = ", cache_size_percentage);

    // [8] i64_input_key -> bool
    const bool i64_input_key = support_int64_key_;

    HugeCTR::InferenceParams params(
        model_name, max_batch_size, hit_rate_threshold, dense_file,
        sparse_files, device_id, use_gpu_embedding_cache, cache_size_percentage,
        i64_input_key);

    const char* key;

    key = "use_mixed_precision";
    params.use_mixed_precision = false;
    RETURN_IF_ERROR(TritonJsonHelper::parse(
        params.use_mixed_precision, json_obj, key, false));
    HCTR_TRITON_LOG(
        INFO, log_prefix, "use_mixed_precision = ", params.use_mixed_precision);

    key = "scaler";
    params.scaler = 1.0;
    RETURN_IF_ERROR(
        TritonJsonHelper::parse(params.scaler, json_obj, key, false));
    HCTR_TRITON_LOG(INFO, log_prefix, "scaler = ", params.scaler);

    key = "use_algorithm_search";
    params.use_algorithm_search = true;
    RETURN_IF_ERROR(TritonJsonHelper::parse(
        params.use_algorithm_search, json_obj, key, false));
    HCTR_TRITON_LOG(
        INFO, log_prefix,
        "use_algorithm_search = ", params.use_algorithm_search);

    key = "use_cuda_graph";
    params.use_cuda_graph = true;
    RETURN_IF_ERROR(
        TritonJsonHelper::parse(params.use_cuda_graph, json_obj, key, false));
    HCTR_TRITON_LOG(
        INFO, log_prefix, "use_cuda_graph = ", params.use_cuda_graph);

    key = "num_of_worker_buffer_in_pool";
    params.number_of_worker_buffers_in_pool = 1;
    RETURN_IF_ERROR(TritonJsonHelper::parse(
        params.number_of_worker_buffers_in_pool, json_obj, key, false));
    HCTR_TRITON_LOG(
        INFO, log_prefix,
        "num. pool worker buffers = ", params.number_of_worker_buffers_in_pool);

    key = "num_of_refresher_buffer_in_pool";
    params.number_of_refresh_buffers_in_pool = 1;
    RETURN_IF_ERROR(TritonJsonHelper::parse(
        params.number_of_refresh_buffers_in_pool, json_obj, key, false));
    HCTR_TRITON_LOG(
        INFO, log_prefix, "num. pool refresh buffers = ",
        params.number_of_refresh_buffers_in_pool);

    key = "cache_refresh_percentage_per_iteration";
    params.cache_refresh_percentage_per_iteration = 0;
    RETURN_IF_ERROR(TritonJsonHelper::parse(
        params.cache_refresh_percentage_per_iteration, json_obj, key, false));
    HCTR_TRITON_LOG(
        INFO, log_prefix, "cache refresh rate per iteration = ",
        params.cache_refresh_percentage_per_iteration);

    key = "deployed_device_list";
    params.deployed_devices.clear();
    RETURN_IF_ERROR(
        TritonJsonHelper::parse(params.deployed_devices, json_obj, key, true));
    params.device_id = params.deployed_devices.back();
    HCTR_TRITON_LOG(
        INFO, log_prefix, "deployed device list = [",
        hctr_str_join(", ", params.deployed_devices), "]");

    key = "default_value_for_each_table";
    params.default_value_for_each_table.clear();
    RETURN_IF_ERROR(TritonJsonHelper::parse(
        params.default_value_for_each_table, json_obj, key, true));
    HCTR_TRITON_LOG(
        INFO, log_prefix, "default value for each table = [",
        hctr_str_join(", ", params.default_value_for_each_table), "]");

    key = "maxnum_des_feature_per_sample";
    params.maxnum_des_feature_per_sample = 26;
    RETURN_IF_ERROR(TritonJsonHelper::parse(
        params.maxnum_des_feature_per_sample, json_obj, key, false));
    HCTR_TRITON_LOG(
        INFO, log_prefix, "maxnum_des_feature_per_sample = ",
        params.maxnum_des_feature_per_sample);

    key = "refresh_delay";
    params.refresh_delay = 0.0;
    RETURN_IF_ERROR(
        TritonJsonHelper::parse(params.refresh_delay, json_obj, key, false));
    HCTR_TRITON_LOG(INFO, log_prefix, "refresh_delay = ", params.refresh_delay);

    key = "refresh_interval";
    params.refresh_interval = 0.0;
    RETURN_IF_ERROR(
        TritonJsonHelper::parse(params.refresh_interval, json_obj, key, false));
    HCTR_TRITON_LOG(
        INFO, log_prefix, "refresh_interval = ", params.refresh_interval);

    key = "maxnum_catfeature_query_per_table_per_sample";
    params.maxnum_catfeature_query_per_table_per_sample.clear();
    RETURN_IF_ERROR(TritonJsonHelper::parse(
        params.maxnum_catfeature_query_per_table_per_sample, json_obj, key,
        true));
    HCTR_TRITON_LOG(
        INFO, log_prefix,
        "maxnum_catfeature_query_per_table_per_sample list = [",
        hctr_str_join(
            ", ", params.maxnum_catfeature_query_per_table_per_sample),
        "]");

    key = "embedding_vecsize_per_table";
    params.embedding_vecsize_per_table.clear();
    RETURN_IF_ERROR(TritonJsonHelper::parse(
        params.embedding_vecsize_per_table, json_obj, key, true));
    HCTR_TRITON_LOG(
        INFO, log_prefix, "embedding_vecsize_per_table list = [",
        hctr_str_join(", ", params.embedding_vecsize_per_table), "]");

    key = "embedding_table_names";
    RETURN_IF_ERROR(TritonJsonHelper::parse(
        params.embedding_table_names, json_obj, key, false));
    HCTR_TRITON_LOG(
        INFO, log_prefix, "embedding model names = [",
        hctr_str_join(", ", params.embedding_table_names), "]");

    key = "label_dim";
    RETURN_IF_ERROR(
        TritonJsonHelper::parse(params.label_dim, json_obj, key, false));
    HCTR_TRITON_LOG(INFO, log_prefix, "label_dim = ", params.label_dim);

    key = "slot_num";
    RETURN_IF_ERROR(
        TritonJsonHelper::parse(params.slot_num, json_obj, key, false));
    HCTR_TRITON_LOG(
        INFO, log_prefix, "the number of slots = ", params.slot_num);


    // TODO: Move to paramter server common parameters?
    params.volatile_db = volatile_db_params;
    params.persistent_db = persistent_db_params;
    params.update_source = update_source_params;
    params.network_file = network_file;

    // Done!
    inference_params_map.emplace(model_name, params);
  }

  return nullptr;
}

// HugeCTR EmbeddingTable
TRITONSERVER_Error*
HugeCTRBackend::HugeCTREmbedding_backend()
{
  HCTR_TRITON_LOG(
      INFO, "*****The HugeCTR Backend Parameter Server is creating... *****");
  std::vector<HugeCTR::InferenceParams> model_vet;
  for (const auto& s : HugeCTRModelConfigurationMap()) {
    model_vet.push_back(s.second);
  }
  HugeCTR::parameter_server_config ps_config{model_network_files, model_vet};
  if (support_int64_key_) {
    HCTR_TRITON_LOG(INFO, "***** Parameter Server(Int64) is creating... *****");
    EmbeddingTable =
        HugeCTR::HierParameterServerBase::create(ps_config, model_vet);
  } else {
    HCTR_TRITON_LOG(
        INFO,
        "***** The HugeCTR Backend Backend Parameter Server(Int32) is "
        "creating... *****");
    EmbeddingTable =
        HugeCTR::HierParameterServerBase::create(ps_config, model_vet);
  }
  HCTR_TRITON_LOG(
      INFO,
      "*****The HugeCTR Backend Backend created the Parameter Server "
      "successfully! *****");
  return nullptr;
}

//
// ModelState
//
// State associated with a model that is using this backend. An object
// of this class is created and associated with each
// TRITONBACKEND_Model.
//
class ModelState {
 public:
  static TRITONSERVER_Error* Create(
      TRITONBACKEND_Model* triton_model, ModelState** state,
      std::shared_ptr<HugeCTR::HierParameterServerBase> EmbeddingTable,
      HugeCTR::InferenceParams Model_Inference_Para, uint64_t model_ps_version);

  ~ModelState();

  // Get the handle to the TRITONBACKEND model.
  TRITONBACKEND_Model* TritonModel() { return triton_model_; }

  // Get the HugeCTR model batch size.
  int64_t BatchSize() const { return max_batch_size_; }

  // Get the HugeCTR model slots size.
  int64_t SlotNum() const { return slot_num_; }

  // Get the HugeCTR model max nnz.
  int64_t MaxNNZ() const { return max_nnz_; }

  // Get the HugeCTR model dense size.
  int64_t DeseNum() const { return dese_num_; }

  // Get the HugeCTR model cat feature size.
  int64_t CatNum() const { return cat_num_; }

  // Get the HugeCTR model Embedding size.
  int64_t EmbeddingSize() const { return embedding_size_; }

  // Get Embedding Cache
  std::shared_ptr<HugeCTR::EmbeddingCacheBase> GetEmbeddingCache(
      int64_t device_id)
  {
    if (embedding_cache_map.find(device_id) != embedding_cache_map.end()) {
      return embedding_cache_map[device_id];
    } else {
      return nullptr;
    }
  }

  // Get input data entry map
  std::map<std::string, size_t> GetInputmap() { return input_map_; }

  // Get the HugeCTR cache size percentage.
  float CacheSizePer() const { return cache_size_per; }

  // Get the HugeCTR label dimension.
  int64_t LabelDim() const { return label_dim_; }

  // Support GPU cache for embedding table.
  bool GPUCache() const { return support_gpu_cache_; }

  // Support mixed_precision for inference.
  bool MixedPrecision() const { return use_mixed_precision_; }

  // Support int64 embedding key
  bool SupportLongEmbeddingKey() const { return support_int64_key_; }

  // Get the current HugeCTR model original json config.
  const std::string& HugeCTRJsonConfig() { return hugectr_config_; }

  // Get the handle to the Hugectr_backend  Configuration.
  common::TritonJson::Value& ModelConfig() { return model_config_; }

  // Get the name and version of the model.
  const std::string& Name() const { return name_; }
  uint64_t Version() const { return version_; }
  TRITONSERVER_Error* SetPSModelVersion(uint64_t current_version);

  // Validate that model configuration is supported by this backend.
  TRITONSERVER_Error* ValidateModelConfig();

  // Parse that model configuration is supported by this backend.
  TRITONSERVER_Error* ParseModelConfig();

  // Embedding cache asynchronous refresh
  void EmbeddingCacheRefresh(const std::string& model_name, int device_id);

  // Create Embedding_cache
  TRITONSERVER_Error* Create_EmbeddingCache();

  // Refresh embedding cache periodically
  void Refresh_Embedding_Cache();

  // HugeCTR unit PS
  std::shared_ptr<HugeCTR::HierParameterServerBase> HugeCTRParameterServer()
  {
    return EmbeddingTable;
  }
  const std::shared_ptr<HugeCTR::HierParameterServerBase>
  HugeCTRParameterServer() const
  {
    return EmbeddingTable;
  }

  // Model Inference Inference Parameter Configuration
  HugeCTR::InferenceParams ModelInferencePara() { return Model_Inference_Para; }

 private:
  ModelState(
      TRITONSERVER_Server* triton_server, TRITONBACKEND_Model* triton_model,
      const char* name, const uint64_t version, uint64_t version_ps,
      common::TritonJson::Value&& model_config,
      std::shared_ptr<HugeCTR::HierParameterServerBase> EmbeddingTable,
      HugeCTR::InferenceParams Model_Inference_Para);

  TRITONSERVER_Server* triton_server_;
  TRITONBACKEND_Model* triton_model_;
  const std::string name_;
  const uint64_t version_;
  uint64_t version_ps_;
  int64_t max_batch_size_ = 64;
  int64_t slot_num_ = 10;
  int64_t dese_num_ = 50;
  int64_t cat_num_ = 50;
  int64_t embedding_size_ = 64;
  int64_t max_nnz_ = 3;
  int64_t label_dim_ = 1;
  float cache_size_per = 0.5;
  float hit_rate_threshold = 0.9;
  float refresh_interval_ = 0.0f;
  float refresh_delay_ = 0.0f;
  std::string hugectr_config_;
  common::TritonJson::Value model_config_;
  std::vector<std::string> model_config_path;
  std::vector<std::string> model_name;
  std::vector<int64_t> gpu_shape;
  // Multi-thread for embedding cache refresh when reload model
  std::vector<std::thread> cache_refresh_threads;

  bool support_int64_key_ = false;
  bool support_gpu_cache_ = true;
  bool use_mixed_precision_ = false;
  bool freeze_embedding_ = false;

  std::shared_ptr<HugeCTR::HierParameterServerBase> EmbeddingTable;
  HugeCTR::InferenceParams Model_Inference_Para;

  std::map<int64_t, std::shared_ptr<HugeCTR::EmbeddingCacheBase>>
      embedding_cache_map;

  std::map<std::string, size_t> input_map_{
      {"DES", 0}, {"CATCOLUMN", 1}, {"ROWINDEX", 2}};

  Timer timer;
};

TRITONSERVER_Error*
ModelState::Create(
    TRITONBACKEND_Model* triton_model, ModelState** state,
    std::shared_ptr<HugeCTR::HierParameterServerBase> EmbeddingTable,
    HugeCTR::InferenceParams Model_Inference_Para, uint64_t model_ps_version)
{
  TRITONSERVER_Message* config_message;
  RETURN_IF_ERROR(TRITONBACKEND_ModelConfig(
      triton_model, 1 /* config_version */, &config_message));

  // We can get the model configuration as a json string from
  // config_message, parse it with our favorite json parser to create
  // DOM that we can access when we need to example the
  // configuration. We use TritonJson, which is a wrapper that returns
  // nice errors (currently the underlying implementation is
  // rapidjson... but others could be added). You can use any json
  // parser you prefer.
  const char* buffer;
  size_t byte_size;
  RETURN_IF_ERROR(
      TRITONSERVER_MessageSerializeToJson(config_message, &buffer, &byte_size));

  common::TritonJson::Value model_config;
  TRITONSERVER_Error* err = model_config.Parse(buffer, byte_size);
  RETURN_IF_ERROR(TRITONSERVER_MessageDelete(config_message));
  RETURN_IF_ERROR(err);

  const char* model_name;
  RETURN_IF_ERROR(TRITONBACKEND_ModelName(triton_model, &model_name));

  uint64_t model_version;
  RETURN_IF_ERROR(TRITONBACKEND_ModelVersion(triton_model, &model_version));

  TRITONSERVER_Server* triton_server;
  RETURN_IF_ERROR(TRITONBACKEND_ModelServer(triton_model, &triton_server));

  *state = new ModelState(
      triton_server, triton_model, model_name, model_version, model_ps_version,
      std::move(model_config), EmbeddingTable, Model_Inference_Para);

  return nullptr;  // success
}

ModelState::ModelState(
    TRITONSERVER_Server* triton_server, TRITONBACKEND_Model* triton_model,
    const char* name, const uint64_t version, uint64_t model_ps_version,
    common::TritonJson::Value&& model_config,
    std::shared_ptr<HugeCTR::HierParameterServerBase> EmbeddingTable,
    HugeCTR::InferenceParams Model_Inference_Para)
    : triton_server_(triton_server), triton_model_(triton_model), name_(name),
      version_(version), version_ps_(model_ps_version),
      model_config_(std::move(model_config)), EmbeddingTable(EmbeddingTable),
      Model_Inference_Para(Model_Inference_Para)
{
  // current much model initialization work handled by TritonBackend_Model
}

void
ModelState::EmbeddingCacheRefresh(const std::string& model_name, int device_id)
{
  HCTR_TRITON_LOG(
      INFO, "The model ", model_name,
      " is refreshing the embedding cache asynchronously on device ", device_id,
      ".");
  if (!freeze_embedding_) {
    EmbeddingTable->update_database_per_model(Model_Inference_Para);
  }
  if (support_gpu_cache_) {
<<<<<<< HEAD
=======
    EmbeddingTable->update_database_per_model(Model_Inference_Para);
>>>>>>> 1934f112
    EmbeddingTable->refresh_embedding_cache(model_name, device_id);
  }
  HCTR_TRITON_LOG(
      INFO, "The model ", model_name,
      " has completed the asynchronous refresh of the embedding cache on "
      "device ",
      device_id, ".");
}

TRITONSERVER_Error*
ModelState::SetPSModelVersion(uint64_t current_version)
{
  version_ps_ = current_version;
  return nullptr;
}

TRITONSERVER_Error*
ModelState::ValidateModelConfig()
{
  // We have the json DOM for the model configuration...
  {
    common::TritonJson::WriteBuffer tmp;
    RETURN_IF_ERROR(model_config_.PrettyWrite(&tmp));
    HCTR_TRITON_LOG(INFO, "Verifying model configuration: ", tmp.Contents());
  }

  // There must be 3 inputs.
  {
    common::TritonJson::Value inputs;
    RETURN_IF_ERROR(model_config_.MemberAsArray("input", &inputs));
    HCTR_RETURN_TRITON_ERROR_IF_FALSE(
        inputs.ArraySize() == 3, INVALID_ARG, "expect 3 input, got ",
        inputs.ArraySize());

    for (size_t i = 0; i < 3; i++) {
      common::TritonJson::Value input;
      RETURN_IF_ERROR(inputs.IndexAsObject(i, &input));

      // Input name.
      std::string name;
      RETURN_IF_ERROR(TritonJsonHelper::parse(name, input, "name", true));
      HCTR_RETURN_TRITON_ERROR_IF_FALSE(
          GetInputmap().count(name) > 0, INVALID_ARG,
          "expected input name as DES,CATCOLUMN and ROWINDEX, but got ", name);

      // Datatype.
      std::string data_type;
      RETURN_IF_ERROR(
          TritonJsonHelper::parse(data_type, input, "data_type", true));
      if (name == "DES") {
        HCTR_RETURN_TRITON_ERROR_IF_FALSE(
            data_type == "TYPE_FP32", INVALID_ARG,
            "expected DES input datatype as TYPE_FP32, got ", data_type);
      } else if (name == "CATCOLUMN") {
        HCTR_RETURN_TRITON_ERROR_IF_FALSE(
            data_type == "TYPE_UINT32" || data_type == "TYPE_INT64",
            INVALID_ARG,
            "expected CATCOLUMN input datatype as TYPE_UINT32 or TYPE_INT64, "
            "got ",
            data_type);
      } else if (name == "ROWINDEX") {
        HCTR_RETURN_TRITON_ERROR_IF_FALSE(
            data_type == "TYPE_INT32", INVALID_ARG,
            "expected ROWINDEX input datatype as TYPE_FP32, got ", data_type);
      }

      // Input shape.
      std::vector<int64_t> shape;
      RETURN_IF_ERROR(backend::ParseShape(input, "dims", &shape));
      HCTR_RETURN_TRITON_ERROR_IF_FALSE(
          shape[0] == -1, INVALID_ARG, "expected input shape equal -1, got ",
          backend::ShapeToString(shape));
    }
  }

  // And there must be 1 output.
  {
    common::TritonJson::Value outputs;
    RETURN_IF_ERROR(model_config_.MemberAsArray("output", &outputs));
    HCTR_RETURN_TRITON_ERROR_IF_FALSE(
        outputs.ArraySize() == 1, INVALID_ARG, "expect 1 output, got ",
        outputs.ArraySize());

    common::TritonJson::Value output;
    RETURN_IF_ERROR(outputs.IndexAsObject(0, &output));

    std::string data_type;
    RETURN_IF_ERROR(
        TritonJsonHelper::parse(data_type, output, "data_type", true));
    HCTR_RETURN_TRITON_ERROR_IF_FALSE(
        data_type == "TYPE_FP32", INVALID_ARG,
        "expected  output datatype as TYPE_FP32, got ", data_type);

    // output must have -1 shape
    std::vector<int64_t> shape;
    RETURN_IF_ERROR(backend::ParseShape(output, "dims", &shape));
    HCTR_RETURN_TRITON_ERROR_IF_FALSE(
        shape[0] == -1, INVALID_ARG, "expected  output shape equal -1, got ",
        backend::ShapeToString(shape));
  }

  return nullptr;  // success
}

TRITONSERVER_Error*
ModelState::ParseModelConfig()
{
  common::TritonJson::WriteBuffer buffer;
  RETURN_IF_ERROR(model_config_.PrettyWrite(&buffer));
  HCTR_TRITON_LOG(INFO, "The model configuration: ", buffer.Contents());

  // Get HugeCTR model configuration
  common::TritonJson::Value instance_group;
  RETURN_IF_ERROR(
      model_config_.MemberAsArray("instance_group", &instance_group));
  HCTR_RETURN_TRITON_ERROR_IF_FALSE(
      instance_group.ArraySize() > 0, INVALID_ARG,
      "expect at least one instance in instance group , got ",
      instance_group.ArraySize());

  for (size_t i = 0; i < instance_group.ArraySize(); i++) {
    common::TritonJson::Value instance;
    RETURN_IF_ERROR(instance_group.IndexAsObject(i, &instance));

    std::string kind;
    RETURN_IF_ERROR(instance.MemberAsString("kind", &kind));
    HCTR_RETURN_TRITON_ERROR_IF_FALSE(
        kind == "KIND_GPU", INVALID_ARG,
        "expect GPU kind instance in instance group , got ", kind);

    int64_t count;
    RETURN_IF_ERROR(instance.MemberAsInt("count", &count));
    RETURN_ERROR_IF_TRUE(
        count > Model_Inference_Para.number_of_worker_buffers_in_pool,
        TRITONSERVER_ERROR_INVALID_ARG,
        std::string("expect the number of instance(in instance_group) less "
                    "than number_of_worker_buffers_in_pool that confifured in "
                    "Parameter Server json file , got ") +
            std::to_string(count));
    std::vector<int64_t> gpu_list;
    RETURN_IF_ERROR(backend::ParseShape(instance, "gpus", &gpu_list));
    for (auto id : gpu_list) {
      gpu_shape.push_back(id);
    }
  }

  // Parse HugeCTR model customized configuration.
  common::TritonJson::Value parameters;
  if (model_config_.Find("parameters", &parameters)) {
    common::TritonJson::Value value;

    if (parameters.Find("slots", &value)) {
      RETURN_IF_ERROR(
          TritonJsonHelper::parse(slot_num_, value, "string_value", false));
      HCTR_TRITON_LOG(INFO, "slots set = ", slot_num_);
    } else {
      slot_num_ = Model_Inference_Para.slot_num;
    }
    HCTR_TRITON_LOG(INFO, "slots set = ", slot_num_);

    if (parameters.Find("des_feature_num", &value)) {
      RETURN_IF_ERROR(
          TritonJsonHelper::parse(dese_num_, value, "string_value", false));
    } else {
      dese_num_ = Model_Inference_Para.maxnum_des_feature_per_sample;
    }
    HCTR_TRITON_LOG(INFO, "desene number = ", dese_num_);

    if (parameters.Find("cat_feature_num", &value)) {
      RETURN_IF_ERROR(
          TritonJsonHelper::parse(cat_num_, value, "string_value", false));
      if (cat_num_ <= 0) {
        return HCTR_TRITON_ERROR(
            INVALID_ARG, "expected at least one categorical feature, got ",
            cat_num_);
      }
    } else {
      cat_num_ = accumulate(
          Model_Inference_Para.maxnum_catfeature_query_per_table_per_sample
              .begin(),
          Model_Inference_Para.maxnum_catfeature_query_per_table_per_sample
              .end(),
          0.0);
    }
    HCTR_TRITON_LOG(INFO, "The max categorical feature number = ", cat_num_);

    if (parameters.Find("embedding_vector_size", &value)) {
      RETURN_IF_ERROR(TritonJsonHelper::parse(
          embedding_size_, value, "string_value", false));
      HCTR_TRITON_LOG(INFO, "embedding size = ", embedding_size_);
    } else {
      embedding_size_ = accumulate(
          Model_Inference_Para.embedding_vecsize_per_table.begin(),
          Model_Inference_Para.embedding_vecsize_per_table.end(), 0.0);
    }
    HCTR_TRITON_LOG(INFO, "embedding size = ", embedding_size_);


    if (parameters.Find("max_nnz", &value)) {
      RETURN_IF_ERROR(
          TritonJsonHelper::parse(max_nnz_, value, "string_value", false));
      HCTR_TRITON_LOG(INFO, "maxnnz = ", max_nnz_);
    }

    if (parameters.Find("refresh_interval", &value)) {
      RETURN_IF_ERROR(TritonJsonHelper::parse(
          refresh_interval_, value, "string_value", false));
    } else {
      refresh_interval_ = Model_Inference_Para.refresh_interval;
    }
    HCTR_TRITON_LOG(INFO, "refresh_interval = ", refresh_interval_);

    if (parameters.Find("refresh_delay", &value)) {
      RETURN_IF_ERROR(TritonJsonHelper::parse(
          refresh_delay_, value, "string_value", false));
    } else {
      refresh_delay_ = Model_Inference_Para.refresh_delay;
    }
    HCTR_TRITON_LOG(INFO, "refresh_delay = ", refresh_delay_);

    if (parameters.Find("config", &value)) {
      RETURN_IF_ERROR(TritonJsonHelper::parse(
          hugectr_config_, value, "string_value", false));
    } else {
      hugectr_config_ = Model_Inference_Para.network_file;
    }
    HCTR_TRITON_LOG(INFO, "HugeCTR model config path = ", hugectr_config_);

    if (parameters.Find("sparse_files", &value)) {
      std::string tmp;
      RETURN_IF_ERROR(
          TritonJsonHelper::parse(tmp, value, "string_value", false));
      HCTR_TRITON_LOG(INFO, "sparse_files = ", tmp);

      Model_Inference_Para.sparse_model_files.clear();
      hctr_str_split(tmp, ',', Model_Inference_Para.sparse_model_files);
    }

    if (parameters.Find("dense_file", &value)) {
      RETURN_IF_ERROR(TritonJsonHelper::parse(
          Model_Inference_Para.dense_model_file, value, "string_value", false));
      HCTR_TRITON_LOG(
          INFO, "dense_file = ", Model_Inference_Para.dense_model_file);
    }

    if (parameters.Find("gpucache", &value)) {
      RETURN_IF_ERROR(TritonJsonHelper::parse(
          support_gpu_cache_, value, "string_value", false));

      if (support_gpu_cache_ != Model_Inference_Para.use_gpu_embedding_cache) {
        return HCTR_TRITON_ERROR(
            INVALID_ARG, "Expected value for 'gpucache' = '",
            support_gpu_cache_, "', ",
            "which is inconsistent with parameter server JSON configuration "
            "file.");
      }
      Model_Inference_Para.use_gpu_embedding_cache = support_gpu_cache_;
    } else {
      support_gpu_cache_ = Model_Inference_Para.use_gpu_embedding_cache;
      HCTR_TRITON_LOG(INFO, "support gpu cache = ", support_gpu_cache_);
    }

    if (parameters.Find("freeze_sparse", &value)) {
      RETURN_IF_ERROR(TritonJsonHelper::parse(
          freeze_embedding_, value, "string_value", false));
    }

    if (parameters.Find("mixed_precision", &value)) {
      RETURN_IF_ERROR(TritonJsonHelper::parse(
          use_mixed_precision_, value, "string_value", false));
      Model_Inference_Para.use_mixed_precision = use_mixed_precision_;
    } else {
      use_mixed_precision_ = Model_Inference_Para.use_mixed_precision;
    }
    HCTR_TRITON_LOG(INFO, "support mixed_precision = ", use_mixed_precision_);

    if (support_gpu_cache_ && parameters.Find("gpucacheper", &value)) {
      RETURN_IF_ERROR(TritonJsonHelper::parse(
          cache_size_per, value, "string_value", false));

      if (cache_size_per > Model_Inference_Para.cache_size_percentage) {
        return HCTR_TRITON_ERROR(
            INVALID_ARG,
            "Expected value for 'gpucacheper' (GPU cache percentage) = '",
            cache_size_per, "', ",
            "which is greater than the value configured in the parameter "
            "server JSON file ",
            "(=", Model_Inference_Para.cache_size_percentage, ").");
      }
      Model_Inference_Para.cache_size_percentage = cache_size_per;
    } else {
      cache_size_per = Model_Inference_Para.cache_size_percentage;
    }
    HCTR_TRITON_LOG(INFO, "gpu cache per = ", cache_size_per);

    if (support_gpu_cache_ && parameters.Find("hit_rate_threshold", &value)) {
      RETURN_IF_ERROR(TritonJsonHelper::parse(
          hit_rate_threshold, value, "string_value", true));

      if (hit_rate_threshold > Model_Inference_Para.hit_rate_threshold) {
        return HCTR_TRITON_ERROR(
            INVALID_ARG, "Expected value for 'hit_rate_threshold' = '",
            hit_rate_threshold, "', ",
            "which is greater than the value configured in the parameter "
            "server JSON file ",
            "(=", Model_Inference_Para.hit_rate_threshold, ").");
      }
      Model_Inference_Para.hit_rate_threshold = hit_rate_threshold;
    } else {
      hit_rate_threshold = Model_Inference_Para.hit_rate_threshold;
    }
    HCTR_TRITON_LOG(INFO, "hit-rate threshold = ", hit_rate_threshold);

    if (parameters.Find("label_dim", &value)) {
      RETURN_IF_ERROR(
          TritonJsonHelper::parse(label_dim_, value, "string_value", true));
    } else {
      label_dim_ = Model_Inference_Para.label_dim;
    }
    HCTR_TRITON_LOG(INFO, "Label dim = ", label_dim_);

    if (parameters.Find("embeddingkey_long_type", &value)) {
      RETURN_IF_ERROR(TritonJsonHelper::parse(
          support_int64_key_, value, "string_value", true));
      Model_Inference_Para.i64_input_key = support_int64_key_;
    } else {
      support_int64_key_ = Model_Inference_Para.i64_input_key;
    }
    HCTR_TRITON_LOG(
        INFO, "support 64-bit embedding key = ", support_int64_key_);
  }

  model_config_.MemberAsInt("max_batch_size", &max_batch_size_);
  HCTR_RETURN_TRITON_ERROR_IF_FALSE(
      static_cast<size_t>(max_batch_size_) ==
          Model_Inference_Para.max_batchsize,
      INVALID_ARG, "expected max_batch_size should equal to ",
      Model_Inference_Para.max_batchsize,
      " (configured in Parameter Server json file), got ", max_batch_size_);
  HCTR_TRITON_LOG(
      INFO, "Model_Inference_Para.max_batchsize: ",
      Model_Inference_Para.max_batchsize);
  Model_Inference_Para.max_batchsize = max_batch_size_;
  HCTR_TRITON_LOG(
      INFO, "max_batch_size in model config.pbtxt is ", max_batch_size_);
  return nullptr;
}

void
ModelState::Refresh_Embedding_Cache()
{
  // refresh embedding cache once after delay time
  int64_t count = gpu_shape.size();
  uint64_t exec_start_ns = 0;
  SET_TIMESTAMP(exec_start_ns);
  for (int i = 0; i < count; i++) {
    if (support_gpu_cache_) {
      LOG_MESSAGE(
          TRITONSERVER_LOG_INFO,
          (std::string("The model ") + name_ +
           std::string(" is periodically refreshing the embedding cache "
                       "asynchronously on device ") +
           std::to_string(gpu_shape[i]))
              .c_str());
      EmbeddingTable->refresh_embedding_cache(name_, gpu_shape[i]);
      LOG_MESSAGE(
          TRITONSERVER_LOG_INFO,
          (std::string("The model ") + name_ +
           std::string(
               " has refreshed the embedding cache asynchronously on device ") +
           std::to_string(gpu_shape[i]))
              .c_str());
    }
  }
  uint64_t exec_end_ns = 0;
  SET_TIMESTAMP(exec_end_ns);
  int64_t exe_time = (exec_end_ns - exec_start_ns) / 1000000;
  LOG_MESSAGE(
      TRITONSERVER_LOG_INFO,
      (std::string("Refresh embedding table execution time is ") +
       std::to_string(exe_time) + " ms")
          .c_str());
}

TRITONSERVER_Error*
ModelState::Create_EmbeddingCache()
{
  int64_t count = gpu_shape.size();
  if (count > 0 && support_gpu_cache_) {
    if (EmbeddingTable->get_embedding_cache(name_, gpu_shape[0]) == nullptr) {
      HCTR_TRITON_LOG(
          INFO, "Parsing network file of ", name_,
          ", which will be used for online deployment. The network file path "
          "is ",
          hugectr_config_);
      HCTR_TRITON_LOG(
          INFO, "Update Database of Parameter Server for model ", name_);
      EmbeddingTable->update_database_per_model(Model_Inference_Para);
      HCTR_TRITON_LOG(INFO, "Create embedding cache for model ", name_);
      EmbeddingTable->create_embedding_cache_per_model(Model_Inference_Para);
    }
  }
  for (int i = 0; i < count; i++) {
    std::vector<int>::iterator iter = find(
        Model_Inference_Para.deployed_devices.begin(),
        Model_Inference_Para.deployed_devices.end(), gpu_shape[i]);
    HCTR_RETURN_TRITION_ERROR_IF_TRUE(
        iter == Model_Inference_Para.deployed_devices.end(), INVALID_ARG,
        "Please confirm that device ", gpu_shape[i],
        " is added to 'deployed_device_list' in the ps configuration file");

    if (embedding_cache_map.find(gpu_shape[i]) == embedding_cache_map.end() &&
        support_gpu_cache_) {
      HCTR_TRITON_LOG(
          INFO, "******Creating Embedding Cache for model ", name_,
          " in device ", gpu_shape[i]);
      Model_Inference_Para.device_id = gpu_shape[i];
      embedding_cache_map[gpu_shape[i]] =
          EmbeddingTable->get_embedding_cache(name_, gpu_shape[i]);
      if (version_ps_ > 0 && version_ps_ != version_) {
        timer.startonce(
            0,
            std::bind(
                &ModelState::EmbeddingCacheRefresh, this, name_, gpu_shape[i]));
      }
    }
  }

  if (refresh_delay_ > 1e-6) {
    // refresh embedding cache once after delay time
    timer.startonce(
        refresh_delay_, std::bind(&ModelState::Refresh_Embedding_Cache, this));
  }
  if (refresh_interval_ > 1e-6) {
    // refresh embedding cache once based on period time
    timer.start(
        refresh_interval_,
        std::bind(&ModelState::Refresh_Embedding_Cache, this));
  }

  HCTR_TRITON_LOG(
      INFO, "******Creating Embedding Cache for model ", name_,
      " successfully");
  return nullptr;
}

ModelState::~ModelState()
{
  if (support_gpu_cache_ && version_ps_ == version_) {
    EmbeddingTable->destory_embedding_cache_per_model(name_);
    HCTR_TRITON_LOG(
        INFO, "******Destorying Embedding Cache for model ", name_,
        " successfully");
  }
  embedding_cache_map.clear();
  for (auto& ec_refresh_thread : cache_refresh_threads) {
    ec_refresh_thread.join();
  }
  timer.stop();
}

//
// ModelInstanceState
//
// State associated with a model instance. An object of this class is
// created and associated with each TRITONBACKEND_ModelInstance.
//
class ModelInstanceState {
 public:
  static TRITONSERVER_Error* Create(
      ModelState* model_state,
      TRITONBACKEND_ModelInstance* triton_model_instance,
      ModelInstanceState** state, HugeCTR::InferenceParams instance_params);

  ~ModelInstanceState();

  // Get the handle to the TRITONBACKEND model instance.
  TRITONBACKEND_ModelInstance* TritonModelInstance()
  {
    return triton_model_instance_;
  }

  // Get the name, kind and device ID of the instance.
  const std::string& Name() const { return name_; }
  TRITONSERVER_InstanceGroupKind Kind() const { return kind_; }
  int32_t DeviceId() const { return device_id_; }
  size_t EmbeddingTableCount() { return num_embedding_tables; }

  // Get the state of the model that corresponds to this instance.
  ModelState* StateForModel() const { return model_state_; }

  // Get the prediction result that corresponds to this instance.
  TRITONSERVER_Error* ProcessRequest(int64_t numofsamples);

  // Create Embedding_cache
  TRITONSERVER_Error* LoadHugeCTRModel();

  std::shared_ptr<HugeCTRBuffer<float>> GetDeseBuffer()
  {
    return dense_value_buf;
  }

  std::shared_ptr<HugeCTRBuffer<unsigned int>> GetCatColBuffer_int32()
  {
    return cat_column_index_buf_int32;
  }

  std::shared_ptr<HugeCTRBuffer<long long>> GetCatColBuffer_int64()
  {
    return cat_column_index_buf_int64;
  }

  std::shared_ptr<HugeCTRBuffer<int>> GetRowBuffer() { return row_ptr_buf; }

  std::shared_ptr<HugeCTRBuffer<float>> GetPredictBuffer()
  {
    return prediction_buf;
  }

 private:
  ModelInstanceState(
      ModelState* model_state,
      TRITONBACKEND_ModelInstance* triton_model_instance, const char* name,
      const TRITONSERVER_InstanceGroupKind kind, const int32_t device_id,
      HugeCTR::InferenceParams instance_params);

  ModelState* model_state_;
  TRITONBACKEND_ModelInstance* triton_model_instance_;
  const std::string name_;
  const TRITONSERVER_InstanceGroupKind kind_;
  const int32_t device_id_;
  size_t num_embedding_tables;

  // HugeCTR Model buffer for input and output
  // There buffers will be shared for all the requests
  std::shared_ptr<HugeCTRBuffer<float>> dense_value_buf;
  std::shared_ptr<HugeCTRBuffer<unsigned int>> cat_column_index_buf_int32;
  std::shared_ptr<HugeCTRBuffer<long long>> cat_column_index_buf_int64;
  std::shared_ptr<HugeCTRBuffer<int>> row_ptr_buf;
  std::shared_ptr<HugeCTRBuffer<float>> prediction_buf;
  std::shared_ptr<HugeCTR::EmbeddingCacheBase> embedding_cache;
  HugeCTR::InferenceParams instance_params_;

  std::shared_ptr<HugeCTR::InferenceSessionBase> hugectrmodel_;
};

TRITONSERVER_Error*
ModelInstanceState::Create(
    ModelState* model_state, TRITONBACKEND_ModelInstance* triton_model_instance,
    ModelInstanceState** state, HugeCTR::InferenceParams instance_params)
{
  const char* instance_name;
  RETURN_IF_ERROR(
      TRITONBACKEND_ModelInstanceName(triton_model_instance, &instance_name));

  TRITONSERVER_InstanceGroupKind instance_kind;
  RETURN_IF_ERROR(
      TRITONBACKEND_ModelInstanceKind(triton_model_instance, &instance_kind));

  int32_t device_id;
  RETURN_IF_ERROR(
      TRITONBACKEND_ModelInstanceDeviceId(triton_model_instance, &device_id));

  int32_t instance_id;
  RETURN_IF_ERROR(
      TRITONBACKEND_ModelInstanceDeviceId(triton_model_instance, &instance_id));

  *state = new ModelInstanceState(
      model_state, triton_model_instance, instance_name, instance_kind,
      device_id, instance_params);

  return nullptr;  // success
}

ModelInstanceState::ModelInstanceState(
    ModelState* model_state, TRITONBACKEND_ModelInstance* triton_model_instance,
    const char* name, const TRITONSERVER_InstanceGroupKind kind,
    const int32_t device_id, HugeCTR::InferenceParams instance_params)
    : model_state_(model_state), triton_model_instance_(triton_model_instance),
      name_(model_state->Name()), kind_(kind), device_id_(device_id),
      instance_params_(instance_params)
{
  HCTR_TRITON_LOG(
      INFO, "Triton Model Instance Initialization on device ", device_id);
  cudaError_t cuerr = cudaSetDevice(device_id);
  if (cuerr != cudaSuccess) {
    std::cerr << "failed to set CUDA device to " << device_id << ": "
              << cudaGetErrorString(cuerr);
  }
  // Set current model instance device id as triton provided
  instance_params_.device_id = device_id;
  // Alloc the cuda memory
  HCTR_TRITON_LOG(INFO, "Dense Feature buffer allocation: ");
  dense_value_buf = HugeCTRBuffer<float>::create();
  std::vector<size_t> dense_value_dims = {
      static_cast<size_t>(model_state_->BatchSize() * model_state_->DeseNum())};
  dense_value_buf->reserve(dense_value_dims);
  dense_value_buf->allocate();

  HCTR_TRITON_LOG(INFO, "Categorical Feature buffer allocation: ");
  if (model_state_->SupportLongEmbeddingKey()) {
    cat_column_index_buf_int64 =
        HugeCTRBuffer<long long>::create(MemoryType_t::PIN);
    std::vector<size_t> cat_column_index_dims = {static_cast<size_t>(
        model_state_->BatchSize() * model_state_->CatNum())};
    cat_column_index_buf_int64->reserve(cat_column_index_dims);
    cat_column_index_buf_int64->allocate();

  } else {
    cat_column_index_buf_int32 =
        HugeCTRBuffer<unsigned int>::create(MemoryType_t::PIN);
    std::vector<size_t> cat_column_index_dims = {static_cast<size_t>(
        model_state_->BatchSize() * model_state_->CatNum())};
    cat_column_index_buf_int32->reserve(cat_column_index_dims);
    cat_column_index_buf_int32->allocate();
  }

  HCTR_TRITON_LOG(INFO, "Categorical Row Index buffer allocation: ");
  row_ptr_buf = HugeCTRBuffer<int>::create();
  std::vector<size_t> row_ptrs_dims = {static_cast<size_t>(
      model_state_->BatchSize() * model_state_->SlotNum() +
      model_state_->ModelInferencePara().sparse_model_files.size())};
  row_ptr_buf->reserve(row_ptrs_dims);
  row_ptr_buf->allocate();

  HCTR_TRITON_LOG(INFO, "Predict result buffer allocation: ");
  prediction_buf = HugeCTRBuffer<float>::create();
  std::vector<size_t> prediction_dims = {static_cast<size_t>(
      model_state_->BatchSize() * model_state_->LabelDim())};
  prediction_buf->reserve(prediction_dims);
  prediction_buf->allocate();
}

ModelInstanceState::~ModelInstanceState()
{
  // release all the buffers
  embedding_cache.reset();
  model_state_->GetEmbeddingCache(device_id_).reset();
}

TRITONSERVER_Error*
ModelInstanceState::LoadHugeCTRModel()
{
  HCTR_TRITON_LOG(
      INFO, "The model origin json configuration file path is: ",
      model_state_->HugeCTRJsonConfig());
  embedding_cache = model_state_->GetEmbeddingCache(device_id_);
  num_embedding_tables =
      model_state_->ModelInferencePara().sparse_model_files.size();
  hugectrmodel_ = HugeCTR::InferenceSessionBase::create(
      model_state_->HugeCTRJsonConfig(), instance_params_, embedding_cache);
  HCTR_TRITON_LOG(INFO, "******Loading HugeCTR model successfully");
  return nullptr;
}

TRITONSERVER_Error*
ModelInstanceState::ProcessRequest(int64_t numofsamples)
{
  if (model_state_->SupportLongEmbeddingKey()) {
    hugectrmodel_->predict(
        dense_value_buf->get_ptr(), cat_column_index_buf_int64->get_raw_ptr(),
        row_ptr_buf->get_ptr(), prediction_buf->get_ptr(), numofsamples);
  } else {
    hugectrmodel_->predict(
        dense_value_buf->get_ptr(), cat_column_index_buf_int32->get_raw_ptr(),
        row_ptr_buf->get_ptr(), prediction_buf->get_ptr(), numofsamples);
  }
  return nullptr;
}


/////////////

extern "C" {

// Implementing TRITONBACKEND_Initialize is optional. The backend
// should initialize any global state that is intended to be shared
// across all models and model instances that use the backend.
TRITONSERVER_Error*
TRITONBACKEND_Initialize(TRITONBACKEND_Backend* backend)
{
  const char* name;
  RETURN_IF_ERROR(TRITONBACKEND_BackendName(backend, &name));
  HCTR_TRITON_LOG(INFO, "TRITONBACKEND_Initialize: ", name);

  // We should check the backend API version that Triton supports
  // vs. what this backend was compiled against.
  uint32_t api_version_major, api_version_minor;
  RETURN_IF_ERROR(
      TRITONBACKEND_ApiVersion(&api_version_major, &api_version_minor));
  HCTR_TRITON_LOG(
      INFO, "Triton TRITONBACKEND API version: ", api_version_major, ".",
      api_version_minor);

  HCTR_TRITON_LOG(
      INFO, "'", name,
      "' TRITONBACKEND API version: ", TRITONBACKEND_API_VERSION_MAJOR, ".",
      TRITONBACKEND_API_VERSION_MINOR);
  if ((api_version_major != TRITONBACKEND_API_VERSION_MAJOR) ||
      (api_version_minor < TRITONBACKEND_API_VERSION_MINOR)) {
    return HCTR_TRITON_ERROR(
        UNSUPPORTED,
        "Triton backend API version does not support this backend");
  }

  // The backend configuration may contain information needed by the
  // backend, such a command-line arguments. Hugectr backend requires
  // that the model json configuration file path must be specified specify in
  // the command-line.
  TRITONSERVER_Message* backend_config_message;
  RETURN_IF_ERROR(
      TRITONBACKEND_BackendConfig(backend, &backend_config_message));

  TRITONBACKEND_ArtifactType artifact_type;
  const char* location;
  RETURN_IF_ERROR(
      TRITONBACKEND_BackendArtifacts(backend, &artifact_type, &location));
  HCTR_TRITON_LOG(INFO, "The HugeCTR backend Repository location: ", location);

  // Backend configuration message contains model configuration  with json
  // format example format:
  // {"cmdline":{"model1":"/json_path1","model2":"/json_path2"}}
  const char* buffer;
  size_t byte_size;
  RETURN_IF_ERROR(TRITONSERVER_MessageSerializeToJson(
      backend_config_message, &buffer, &byte_size));
  HCTR_TRITON_LOG(INFO, "The HugeCTR backend configuration: ", buffer);

  // Parse the command-line argument to determine the type of embedding table
  // Key
  common::TritonJson::Value backend_config;
  TRITONSERVER_Error* err = backend_config.Parse(buffer, byte_size);
  RETURN_IF_ERROR(err);
  common::TritonJson::Value cmdline;
  ;
  std::vector<std::string> cmd_keys;
  std::string ps_path;
  if (backend_config.Find("cmdline", &cmdline)) {
    RETURN_IF_ERROR(cmdline.Members(&cmd_keys));
    for (const auto& param_key : cmd_keys) {
      std::string value_string;
      if (param_key == "ps") {
        RETURN_IF_ERROR(cmdline.MemberAsString(param_key.c_str(), &ps_path));
      }
    }
  }

  // HugeCTR have a global backend state that we need create Parameter Server
  // for all the models, which will be shared by all the models to update
  // embedding cache
  HugeCTRBackend* hugectr_backend;
  RETURN_IF_ERROR(HugeCTRBackend::Create(backend, &hugectr_backend, ps_path));
  RETURN_IF_ERROR(TRITONBACKEND_BackendSetState(
      backend, reinterpret_cast<void*>(hugectr_backend)));

  RETURN_IF_ERROR(hugectr_backend->ParseParameterServer(ps_path));
  RETURN_IF_ERROR(hugectr_backend->HugeCTREmbedding_backend());

  return nullptr;  // success
}

// Implementing TRITONBACKEND_Finalize is optional unless state is set
// using TRITONBACKEND_BackendSetState. The backend must free this
// state and perform any other global cleanup.
TRITONSERVER_Error*
TRITONBACKEND_Finalize(TRITONBACKEND_Backend* backend)
{
  void* vstate;

  RETURN_IF_ERROR(TRITONBACKEND_BackendState(backend, &vstate));
  HugeCTRBackend* state = reinterpret_cast<HugeCTRBackend*>(vstate);

  HCTR_TRITON_LOG(INFO, "TRITONBACKEND_Backend Finalize: HugectrBackend");

  delete state;

  return nullptr;  // success
}

// Implementing TRITONBACKEND_ModelInitialize is optional. The backend
// should initialize any state that is intended to be shared across
// all instances of the model.
TRITONSERVER_Error*
TRITONBACKEND_ModelInitialize(TRITONBACKEND_Model* model)
{
  const char* name;
  RETURN_IF_ERROR(TRITONBACKEND_ModelName(model, &name));
  uint64_t version;
  RETURN_IF_ERROR(TRITONBACKEND_ModelVersion(model, &version));
  HCTR_TRITON_LOG(
      INFO, "TRITONBACKEND_ModelInitialize: ", name, " (version ", version,
      ")");

  // Can get location of the model artifacts. Normally we would need
  // to check the artifact type to make sure it was something we can
  // handle... but we are just going to log the location so we don't
  // need the check. We would use the location if we wanted to load
  // something from the model's repo.
  TRITONBACKEND_ArtifactType artifact_type;
  const char* location;
  RETURN_IF_ERROR(
      TRITONBACKEND_ModelRepository(model, &artifact_type, &location));
  HCTR_TRITON_LOG(INFO, "Repository location: ", location);

  // The model can access the backend as well... here we can access
  // the backend global state.
  TRITONBACKEND_Backend* backend;
  RETURN_IF_ERROR(TRITONBACKEND_ModelBackend(model, &backend));

  TRITONSERVER_Message* backend_config_message;
  RETURN_IF_ERROR(
      TRITONBACKEND_BackendConfig(backend, &backend_config_message));

  const char* buffer;
  size_t byte_size;
  RETURN_IF_ERROR(TRITONSERVER_MessageSerializeToJson(
      backend_config_message, &buffer, &byte_size));
  HCTR_TRITON_LOG(INFO, "backend configuration in mode: ", buffer);

  void* vbackendstate;
  RETURN_IF_ERROR(TRITONBACKEND_BackendState(backend, &vbackendstate));
  HugeCTRBackend* backend_state =
      reinterpret_cast<HugeCTRBackend*>(vbackendstate);


  // With each model we create a ModelState object and associate it
  // with the TRITONBACKEND_Model.
  ModelState* model_state;
  uint64_t model_ps_version = backend_state->GetModelVersion(name);
  uint64_t model_current_version;
  RETURN_IF_ERROR(TRITONBACKEND_ModelVersion(model, &model_current_version));
  if (backend_state->HugeCTRModelConfigurationMap().count(name) == 0 ||
      model_ps_version != model_current_version) {
    HCTR_TRITON_LOG(
        INFO,
        "Parsing the latest Parameter Server json config file for deploying "
        "model ",
        name, " online");
    HCTR_TRITON_LOG(
        INFO, "Hierarchical PS version is ", model_ps_version,
        " and the current Model Version is ", model_current_version);
    backend_state->ParseParameterServer(
        backend_state->ParameterServerJsonFile());
  }
  if (backend_state->HugeCTRModelConfigurationMap().count(name) == 0) {
    HCTR_TRITON_LOG(
        WARN,
        "Fail to parse the latest Parameter Server json config file for "
        "deploying "
        "model ",
        name, " online");
    return nullptr;
  }
  ModelState::Create(
      model, &model_state, backend_state->HugeCTRParameterServer(),
      backend_state->HugeCTRModelConfiguration(name), model_ps_version);
  RETURN_IF_ERROR(
      TRITONBACKEND_ModelSetState(model, reinterpret_cast<void*>(model_state)));
  backend_state->UpdateModelVersion(name, model_current_version);

  // One of the primary things to do in ModelInitialize is to examine
  // the model configuration to ensure that it is something that this
  // backend can support. If not, returning an error from this
  // function will prevent the model from loading.
  RETURN_IF_ERROR(model_state->ValidateModelConfig());

  // One of the primary things to do in ModelInitialize is to parsing
  // the model configuration to ensure that it is something that this
  // backend required. If not, returning an error from this
  // function will prevent the model from loading.
  RETURN_IF_ERROR(model_state->ParseModelConfig());

  // One of the primary things to do in ModelInitialize is to initialize
  // embedding cache to ensure that it is embedding vector that current model
  // look_up. If not, returning an error from this function will prevent the
  // model from loading.
  RETURN_IF_ERROR(model_state->Create_EmbeddingCache());

  return nullptr;  // success
}

// Implementing TRITONBACKEND_ModelFinalize is optional unless state
// is set using TRITONBACKEND_ModelSetState. The backend must free
// this state and perform any other cleanup.
TRITONSERVER_Error*
TRITONBACKEND_ModelFinalize(TRITONBACKEND_Model* model)
{
  const char* name;
  RETURN_IF_ERROR(TRITONBACKEND_ModelName(model, &name));
  TRITONBACKEND_Backend* backend;
  RETURN_IF_ERROR(TRITONBACKEND_ModelBackend(model, &backend));
  void* vbackendstate;
  RETURN_IF_ERROR(TRITONBACKEND_BackendState(backend, &vbackendstate));
  HugeCTRBackend* backend_state =
      reinterpret_cast<HugeCTRBackend*>(vbackendstate);
  uint64_t latest_model_ps_version = backend_state->GetModelVersion(name);

  void* vstate;
  RETURN_IF_ERROR(TRITONBACKEND_ModelState(model, &vstate));
  ModelState* model_state = reinterpret_cast<ModelState*>(vstate);
  model_state->SetPSModelVersion(latest_model_ps_version);

  HCTR_TRITON_LOG(INFO, "TRITONBACKEND_ModelFinalize: delete model state");

  delete model_state;

  return nullptr;  // success
}

// Implementing TRITONBACKEND_ModelInstanceInitialize is optional. The
// backend should initialize any state that is required for a model
// instance.
TRITONSERVER_Error*
TRITONBACKEND_ModelInstanceInitialize(TRITONBACKEND_ModelInstance* instance)
{
  const char* name;
  RETURN_IF_ERROR(TRITONBACKEND_ModelInstanceName(instance, &name));
  // The instance can access the corresponding model and backend as well... here
  // we get the model and backend and from that get the model's state such that
  // to dinstinguish whether current model is deployed on-line
  TRITONBACKEND_Model* model;
  RETURN_IF_ERROR(TRITONBACKEND_ModelInstanceModel(instance, &model));
  const char* modelname;
  RETURN_IF_ERROR(TRITONBACKEND_ModelName(model, &modelname));
  void* vmodelstate;
  RETURN_IF_ERROR(TRITONBACKEND_ModelState(model, &vmodelstate));
  ModelState* model_state = reinterpret_cast<ModelState*>(vmodelstate);
  TRITONBACKEND_Backend* backend;
  void* vbackendstate;
  RETURN_IF_ERROR(TRITONBACKEND_ModelBackend(model, &backend));
  RETURN_IF_ERROR(TRITONBACKEND_BackendState(backend, &vbackendstate));
  HugeCTRBackend* backend_state =
      reinterpret_cast<HugeCTRBackend*>(vbackendstate);
  if (backend_state->HugeCTRModelConfigurationMap().count(modelname) == 0) {
    HCTR_TRITON_LOG(
        WARN, "Please make sure that the configuration of model ", modelname,
        "has been added to the Parameter Server json configuration file!");
    return nullptr;
  }
  int32_t device_id;
  RETURN_IF_ERROR(TRITONBACKEND_ModelInstanceDeviceId(instance, &device_id));
  HCTR_TRITON_LOG(
      INFO, "TRITONBACKEND_ModelInstanceInitialize: ", name, " (device ",
      device_id, ")");

  // With each instance we create a ModelInstanceState object and
  // associate it with the TRITONBACKEND_ModelInstance.
  ModelInstanceState* instance_state;
  RETURN_IF_ERROR(ModelInstanceState::Create(
      model_state, instance, &instance_state,
      model_state->ModelInferencePara()));
  RETURN_IF_ERROR(TRITONBACKEND_ModelInstanceSetState(
      instance, reinterpret_cast<void*>(instance_state)));

  HCTR_TRITON_LOG(INFO, "******Loading HugeCTR Model******");
  RETURN_IF_ERROR(instance_state->LoadHugeCTRModel());

  return nullptr;  // success
}

// Implementing TRITONBACKEND_ModelInstanceFinalize is optional unless
// state is set using TRITONBACKEND_ModelInstanceSetState. The backend
// must free this state and perform any other cleanup.
TRITONSERVER_Error*
TRITONBACKEND_ModelInstanceFinalize(TRITONBACKEND_ModelInstance* instance)
{
  void* vstate;
  RETURN_IF_ERROR(TRITONBACKEND_ModelInstanceState(instance, &vstate));
  ModelInstanceState* instance_state =
      reinterpret_cast<ModelInstanceState*>(vstate);

  HCTR_TRITON_LOG(
      INFO, "TRITONBACKEND_ModelInstanceFinalize: delete instance state");

  delete instance_state;

  return nullptr;  // success
}

// Implementing TRITONBACKEND_ModelInstanceExecute is required.
TRITONSERVER_Error*
TRITONBACKEND_ModelInstanceExecute(
    TRITONBACKEND_ModelInstance* instance, TRITONBACKEND_Request** requests,
    const uint32_t request_count)
{
  // Triton will not call this function simultaneously for the same
  // 'instance'. But since this backend could be used by multiple
  // instances from multiple models the implementation needs to handle
  // multiple calls to this function at the same time (with different
  // 'instance' objects). Suggested practice for this is to use only
  // function-local and model-instance-specific state (obtained from
  // 'instance'), which is what we do here.
  ModelInstanceState* instance_state;
  RETURN_IF_ERROR(TRITONBACKEND_ModelInstanceState(
      instance, reinterpret_cast<void**>(&instance_state)));
  ModelState* model_state = instance_state->StateForModel();

  // This backend specifies BLOCKING execution policy. That means that
  // we should not return from this function until execution is
  // complete. Triton will automatically release 'instance' on return
  // from this function so that it is again available to be used for
  // another call to TRITONBACKEND_ModelInstanceExecute.

  HCTR_TRITON_LOG(
      VERBOSE, "model ", model_state->Name(), ", instance ",
      instance_state->Name(), ", executing ", request_count, " requests");

  // 'responses' is initialized with the response objects below and
  // if/when an error response is sent the corresponding entry in
  // 'responses' is set to nullptr to indicate that that response has
  // already been sent.
  std::vector<TRITONBACKEND_Response*> responses;
  responses.reserve(request_count);
  // Create a single response object for each request. If something
  // goes wrong when attempting to create the response objects just
  // fail all of the requests by returning an error.
  for (uint32_t r = 0; r < request_count; ++r) {
    TRITONBACKEND_Response* response;
    RETURN_IF_ERROR(TRITONBACKEND_ResponseNew(&response, requests[r]));
    responses.push_back(response);
  }

  // HugeCTR model can't support concurrent prediction for all the requests,
  // which means you would execute all the requests at the same time,
  // So here we execute each request separately so there is no single range.
  // As a result we just show the entire execution time as being the compute
  // time as well.
  uint64_t min_exec_start_ns = std::numeric_limits<uint64_t>::max();
  uint64_t max_exec_end_ns = 0;
  uint64_t total_batch_size = 0;

  // After this point we take ownership of 'requests', which means
  // that a response must be sent for every request. If something does
  // go wrong in processing a particular request then we send an error
  // response just for the specific request.

  for (uint32_t r = 0; r < request_count; ++r) {
    uint64_t exec_start_ns = 0;

    TRITONBACKEND_Request* request = requests[r];
    const char* request_id = "";
    GUARDED_RESPOND_IF_ERROR(
        responses, r, TRITONBACKEND_RequestId(request, &request_id));

    uint64_t correlation_id = 0;
    GUARDED_RESPOND_IF_ERROR(
        responses, r,
        TRITONBACKEND_RequestCorrelationId(request, &correlation_id));

    // Triton ensures that there is only a single input since that is
    // what is specified in the model configuration, so normally there
    // would be no reason to check it but we do here to demonstrate the
    // API.
    uint32_t input_count = 0;
    GUARDED_RESPOND_IF_ERROR(
        responses, r, TRITONBACKEND_RequestInputCount(request, &input_count));

    uint32_t requested_output_count = 0;
    GUARDED_RESPOND_IF_ERROR(
        responses, r,
        TRITONBACKEND_RequestOutputCount(request, &requested_output_count));

    // If an error response was sent for the above then display an
    // error message and move on to next request.
    if (responses[r] == nullptr) {
      HCTR_TRITON_LOG(
          ERROR, "request ", r,
          ": failed to read request input/output counts, error response sent");
      continue;
    }

    HCTR_TRITON_LOG(
        VERBOSE, "request ", r, ": id = \"", request_id, "\"",
        ", correlation_id = ", correlation_id, ", input_count = ", input_count,
        ", requested_output_count = ", requested_output_count);

    const char* input_name;
    GUARDED_RESPOND_IF_ERROR(
        responses, r,
        TRITONBACKEND_RequestInputName(request, 0 /* index */, &input_name));
    HCTR_RETURN_TRITON_ERROR_IF_FALSE(
        instance_state->StateForModel()->GetInputmap().count(input_name) > 0,
        INVALID_ARG,
        "expected input name as DES, CATCOLUMN and ROWINDEX in request, but "
        "got ",
        input_name);

    GUARDED_RESPOND_IF_ERROR(
        responses, r,
        TRITONBACKEND_RequestInputName(request, 1 /* index */, &input_name));
    HCTR_RETURN_TRITON_ERROR_IF_FALSE(
        instance_state->StateForModel()->GetInputmap().count(input_name) > 0,
        INVALID_ARG,
        "expected input name as DES, CATCOLUMN and ROWINDEX in request, but "
        "got ",
        input_name);

    GUARDED_RESPOND_IF_ERROR(
        responses, r,
        TRITONBACKEND_RequestInputName(request, 2 /* index */, &input_name));
    HCTR_RETURN_TRITON_ERROR_IF_FALSE(
        instance_state->StateForModel()->GetInputmap().count(input_name) > 0,
        INVALID_ARG,
        "expected input name as DES, CATCOLUMN and ROWINDEX in request, but "
        "got ",
        input_name);

    const char des_input_name[] = "DES";
    TRITONBACKEND_Input* des_input = nullptr;
    GUARDED_RESPOND_IF_ERROR(
        responses, r,
        TRITONBACKEND_RequestInput(request, des_input_name, &des_input));

    const char catcol_input_name[] = "CATCOLUMN";
    TRITONBACKEND_Input* catcol_input = nullptr;
    GUARDED_RESPOND_IF_ERROR(
        responses, r,
        TRITONBACKEND_RequestInput(request, catcol_input_name, &catcol_input));

    const char row_input_name[] = "ROWINDEX";
    TRITONBACKEND_Input* row_input = nullptr;
    GUARDED_RESPOND_IF_ERROR(
        responses, r,
        TRITONBACKEND_RequestInput(request, row_input_name, &row_input));

    // We also validated that the model configuration specifies only a
    // single output, but the request is not required to request any
    // output at all so we only produce an output if requested.
    const char* requested_output_name = nullptr;
    if (requested_output_count > 0) {
      GUARDED_RESPOND_IF_ERROR(
          responses, r,
          TRITONBACKEND_RequestOutputName(
              request, 0 /* index */, &requested_output_name));
    }

    // If an error response was sent while getting the input or
    // requested output name then display an error message and move on
    // to next request.
    if (responses[r] == nullptr) {
      HCTR_TRITON_LOG(
          ERROR, "request ", r,
          ": failed to read input or requested output name, error response "
          "sent");
      continue;
    }

    TRITONSERVER_DataType des_datatype;
    TRITONSERVER_DataType cat_datatype;
    TRITONSERVER_DataType row_datatype;

    const int64_t* input_shape;
    uint32_t des_dims_count;
    uint32_t cat_dims_count;
    uint32_t row_dims_count;
    uint64_t des_byte_size;
    uint64_t cat_byte_size;
    uint64_t row_byte_size;
    uint32_t des_input_buffer_count;
    uint32_t cat_input_buffer_count;
    uint32_t rowindex_input_buffer_count;
    int64_t num_of_samples = 0;
    int64_t numofdes;
    int64_t numofcat;
    int64_t num_of_sample_des = 1;
    int64_t num_of_sample_cat = 1;

    GUARDED_RESPOND_IF_ERROR(
        responses, r,
        TRITONBACKEND_InputProperties(
            catcol_input, nullptr /* input_name */, &cat_datatype, &input_shape,
            &cat_dims_count, &cat_byte_size, &cat_input_buffer_count));
    HCTR_TRITON_LOG(
        VERBOSE, "\tinput ", catcol_input_name,
        ": datatype = ", TRITONSERVER_DataTypeString(cat_datatype),
        ", shape = ", backend::ShapeToString(input_shape, cat_dims_count),
        ", byte_size = ", cat_byte_size,
        ", buffer_count = ", cat_input_buffer_count);

    GUARDED_RESPOND_IF_ERROR(
        responses, r,
        TRITONBACKEND_InputProperties(
            row_input, nullptr /* input_name */, &row_datatype, &input_shape,
            &row_dims_count, &row_byte_size, &rowindex_input_buffer_count));
    HCTR_TRITON_LOG(
        VERBOSE, "\tinput ", row_input_name,
        ": datatype = ", TRITONSERVER_DataTypeString(row_datatype),
        ", shape = ", backend::ShapeToString(input_shape, row_dims_count),
        ", byte_size = ", row_byte_size,
        ", buffer_count = ", rowindex_input_buffer_count);

    GUARDED_RESPOND_IF_ERROR(
        responses, r,
        TRITONBACKEND_InputProperties(
            des_input, nullptr /* input_name */, &des_datatype, &input_shape,
            &des_dims_count, &des_byte_size, &des_input_buffer_count));
    HCTR_TRITON_LOG(
        VERBOSE, "\tinput ", des_input_name,
        ": datatype = ", TRITONSERVER_DataTypeString(des_datatype),
        ", shape = ", backend::ShapeToString(input_shape, des_dims_count),
        ", byte_size = ", des_byte_size,
        ", buffer_count = ", des_input_buffer_count);

    if (instance_state->StateForModel()->DeseNum() != 0 && des_byte_size == 0) {
      GUARDED_RESPOND_IF_ERROR(
          responses, r,
          TRITONSERVER_ErrorNew(
              TRITONSERVER_ERROR_UNSUPPORTED,
              "The DES input in request is empty. The input input size should "
              "be an integer multiple(the number of samples) of the "
              "\"des_feature_num\" in config.pbtxt."));
    }


    if (responses[r] == nullptr) {
      HCTR_TRITON_LOG(
          ERROR, "request ", r,
          ": failed to read input properties, error response sent");
      continue;
    }

    HCTR_TRITON_LOG(VERBOSE, "\trequested_output ", requested_output_name);

    // If the model doesn't support batching with two-dimension tensor then each
    // request is necessarily batch-size 1. So the first dimension of the shape
    // is the batch size=1.
    if (des_dims_count > 0) {
      total_batch_size += input_shape[0];
    } else {
      total_batch_size++;
    }

    // We only need to produce an output if it was requested.
    if (requested_output_count > 0) {
      // Hugectr model will handls all the inpput on device and predict the
      // result. The output tensor copies the result from GPU to CPU.
      //
      //   1. Validate input tensor.
      //
      //   2. Initialize the output tensor.
      //
      //   3. Copy all input data -> Device Buffer.
      //
      //   4. Iterate over the input tensor buffers, pass to the HugeCTR predict
      //   and copy the
      //      result into the output buffer.
      TRITONBACKEND_Response* response = responses[r];

      // Step 1. Input should have correct size...
      TRITONBACKEND_Output* output;

      numofdes = des_byte_size / sizeof(float);
      numofcat = row_byte_size / sizeof(int);


      if (instance_state->StateForModel()->DeseNum() != 0 &&
          numofdes % instance_state->StateForModel()->DeseNum() != 0) {
        GUARDED_RESPOND_IF_ERROR(
            responses, r,
            TRITONSERVER_ErrorNew(
                TRITONSERVER_ERROR_UNSUPPORTED,
                "The DES input sample size in request is not match with "
                "configuration. The input sample size to be an integer "
                "multiple of the configuration."));
      }
      if ((numofcat - instance_state->EmbeddingTableCount()) %
              instance_state->StateForModel()->SlotNum() !=
          0) {
        GUARDED_RESPOND_IF_ERROR(
            responses, r,
            TRITONSERVER_ErrorNew(
                TRITONSERVER_ERROR_UNSUPPORTED,
                "The CATCOLUMN input sample size in request is not match with "
                "configuration. The input sample size to be an integer "
                "multiple of the configuration."));
      }
      if (instance_state->StateForModel()->DeseNum() != 0) {
        num_of_sample_des =
            floor(numofdes / instance_state->StateForModel()->DeseNum());
      }

      num_of_sample_cat = floor(
          (numofcat - instance_state->EmbeddingTableCount()) /
          instance_state->StateForModel()->SlotNum());

      if (instance_state->StateForModel()->DeseNum() != 0 &&
          num_of_sample_des != num_of_sample_cat) {
        GUARDED_RESPOND_IF_ERROR(
            responses, r,
            TRITONSERVER_ErrorNew(
                TRITONSERVER_ERROR_UNSUPPORTED,
                "The input sample size in DES and CATCOLUMN is not match"));
      }
      num_of_samples = num_of_sample_cat;
      if (num_of_samples > instance_state->StateForModel()->BatchSize()) {
        GUARDED_RESPOND_IF_ERROR(
            responses, r,
            TRITONSERVER_ErrorNew(
                TRITONSERVER_ERROR_UNSUPPORTED,
                "The number of Input sample greater than max batch size"));
      }
      int64_t* out_putshape = &num_of_samples;
      GUARDED_RESPOND_IF_ERROR(
          responses, r,
          TRITONBACKEND_ResponseOutput(
              response, &output, requested_output_name, des_datatype,
              out_putshape, 1));
      if (responses[r] == nullptr) {
        HCTR_TRITON_LOG(
            ERROR, "request ", r,
            ": failed to create response output, error response sent");
        continue;
      }

      // Step 2. Initialize the output tensor.
      void* output_buffer;
      TRITONSERVER_MemoryType output_memory_type = TRITONSERVER_MEMORY_GPU;
      int64_t output_memory_type_id = 0;
      GUARDED_RESPOND_IF_ERROR(
          responses, r,
          TRITONBACKEND_OutputBuffer(
              output, &output_buffer, num_of_samples * sizeof(float),
              &output_memory_type, &output_memory_type_id));
      if (responses[r] == nullptr) {
        GUARDED_RESPOND_IF_ERROR(
            responses, r,
            TRITONSERVER_ErrorNew(
                TRITONSERVER_ERROR_UNSUPPORTED,
                "failed to create output buffer in GPU memory"));
        HCTR_TRITON_LOG(
            ERROR, "request ", r,
            ": failed to create output buffer in CPU memory, error response "
            "sent");
        continue;
      }
      // Step 3. Copy all input data -> Device Buffer.
      size_t output_buffer_offset = 0;
      for (uint32_t b = 0; b < cat_input_buffer_count; ++b) {
        const void* des_buffer = nullptr;
        uint64_t buffer_byte_size = des_byte_size;
        TRITONSERVER_MemoryType input_memory_type = TRITONSERVER_MEMORY_GPU;
        int64_t input_memory_type_id = 0;
        GUARDED_RESPOND_IF_ERROR(
            responses, r,
            TRITONBACKEND_InputBuffer(
                des_input, b, &des_buffer, &buffer_byte_size,
                &input_memory_type, &input_memory_type_id));
        CK_CUDA_THROW_(cudaMemcpy(
            instance_state->GetDeseBuffer()->get_raw_ptr(), des_buffer,
            des_byte_size, cudaMemcpyHostToDevice));

        const void* cat_buffer = nullptr;
        GUARDED_RESPOND_IF_ERROR(
            responses, r,
            TRITONBACKEND_InputBuffer(
                catcol_input, b, &cat_buffer, &cat_byte_size,
                &input_memory_type, &input_memory_type_id));
        if (instance_state->StateForModel()->SupportLongEmbeddingKey()) {
          CK_CUDA_THROW_(cudaMemcpy(
              instance_state->GetCatColBuffer_int64()->get_raw_ptr(),
              cat_buffer, cat_byte_size, cudaMemcpyHostToHost));
        } else {
          CK_CUDA_THROW_(cudaMemcpy(
              instance_state->GetCatColBuffer_int32()->get_raw_ptr(),
              cat_buffer, cat_byte_size, cudaMemcpyHostToHost));
        }

        const void* row_buffer = nullptr;
        GUARDED_RESPOND_IF_ERROR(
            responses, r,
            TRITONBACKEND_InputBuffer(
                row_input, b, &row_buffer, &row_byte_size, &input_memory_type,
                &input_memory_type_id));
        CK_CUDA_THROW_(cudaMemcpy(
            instance_state->GetRowBuffer()->get_raw_ptr(), row_buffer,
            row_byte_size, cudaMemcpyHostToDevice));


        if (responses[r] == nullptr) {
          GUARDED_RESPOND_IF_ERROR(
              responses, r,
              TRITONSERVER_ErrorNew(
                  TRITONSERVER_ERROR_UNSUPPORTED,
                  "failed to get input buffer in GPU memory"));
        }
        // Step 4. Perform prediction in device and copy result to cpu output
        // buffer
        HCTR_TRITON_LOG(
            VERBOSE, "*****Processing request on device***** ",
            instance_state->DeviceId(), " for model ", instance_state->Name());
        // Set Timestamp here to compute the prediction execution time for each
        // request
        SET_TIMESTAMP(exec_start_ns);
        min_exec_start_ns = std::min(min_exec_start_ns, exec_start_ns);
        // Model prediction
        RETURN_IF_ERROR(instance_state->ProcessRequest(num_of_samples));
        HCTR_TRITON_LOG(VERBOSE, "******Processing request completed!******");
        output_buffer_offset += buffer_byte_size;
        CK_CUDA_THROW_(cudaMemcpy(
            output_buffer, instance_state->GetPredictBuffer()->get_raw_ptr(),
            num_of_samples * sizeof(float), cudaMemcpyDeviceToHost));

        uint64_t exec_end_ns = 0;
        SET_TIMESTAMP(exec_end_ns);
        max_exec_end_ns = std::max(max_exec_end_ns, exec_end_ns);
        // Get the prediction execution time (ms)
        int64_t exe_time = (max_exec_end_ns - min_exec_start_ns) / 1000000;
        HCTR_TRITON_LOG(
            VERBOSE, "Prediction execution time is ", exe_time, " ms");
      }

      if (responses[r] == nullptr) {
        HCTR_TRITON_LOG(
            ERROR, "request ", r,
            ": failed to get input buffer in CPU memory, error response sent");
        continue;
      }
    }

    // Response parameters we attach some here. mak
    // NumSample-> Number of samples in current request
    // DeviceID-> Current model initialized  on device ID
    LOG_IF_ERROR(
        TRITONBACKEND_ResponseSetIntParameter(
            responses[r], "NumSample", num_of_samples),
        "failed return Number of samples");
    LOG_IF_ERROR(
        TRITONBACKEND_ResponseSetIntParameter(
            responses[r], "DeviceID", instance_state->DeviceId()),
        "failed return device id");

    // If we get to this point then there hasn't been any error and
    // the response is complete and we can send it. This is the last
    // (and only) response that we are sending for the request so we
    // must mark it FINAL. If there is an error when sending all we
    // can do is log it.
    LOG_IF_ERROR(
        TRITONBACKEND_ResponseSend(
            responses[r], TRITONSERVER_RESPONSE_COMPLETE_FINAL,
            nullptr /* success */),
        "failed sending response");


    uint64_t exec_end_ns = 0;
    SET_TIMESTAMP(exec_end_ns);
    max_exec_end_ns = std::max(max_exec_end_ns, exec_end_ns);

    // Report statistics for the successful request. For an instance
    // using the CPU we don't associate any device with the
    // statistics, otherwise we associate the instance's device.
    LOG_IF_ERROR(
        TRITONBACKEND_ModelInstanceReportStatistics(
            instance_state->TritonModelInstance(), request, true /* success */,
            exec_start_ns, exec_start_ns, exec_end_ns, exec_end_ns),
        "failed reporting request statistics");
  }

  // Done with requests...

  // There are two types of statistics that we can report... the
  // statistics for the entire batch of requests that we just executed
  // and statistics for each individual request. Statistics for each
  // individual request were reported above inside the loop as each
  // request was processed (or for failed requests we report that
  // failure below). Here we report statistics for the entire batch of
  // requests.
  LOG_IF_ERROR(
      TRITONBACKEND_ModelInstanceReportBatchStatistics(
          instance_state->TritonModelInstance(), total_batch_size,
          min_exec_start_ns, min_exec_start_ns, max_exec_end_ns,
          max_exec_end_ns),
      "failed reporting batch request statistics");

  // We could have released each request as soon as we sent the
  // corresponding response. But for clarity we just release them all
  // here. Note that is something goes wrong when releasing a request
  // all we can do is log it... there is no response left to use to
  // report an error.
  for (uint32_t r = 0; r < request_count; ++r) {
    TRITONBACKEND_Request* request = requests[r];

    // Before releasing, record failed requests as those where
    // responses[r] is nullptr. The timestamps are ignored in this
    // case.
    if (responses[r] == nullptr) {
      LOG_IF_ERROR(
          TRITONBACKEND_ModelInstanceReportStatistics(
              instance_state->TritonModelInstance(), request,
              false /* success */, 0, 0, 0, 0),
          "failed reporting request statistics");
    }

    LOG_IF_ERROR(
        TRITONBACKEND_RequestRelease(request, TRITONSERVER_REQUEST_RELEASE_ALL),
        "failed releasing request");
  }

  return nullptr;  // success
}

}  // extern "C"

}}}  // namespace triton::backend::hugectr<|MERGE_RESOLUTION|>--- conflicted
+++ resolved
@@ -1052,10 +1052,6 @@
     EmbeddingTable->update_database_per_model(Model_Inference_Para);
   }
   if (support_gpu_cache_) {
-<<<<<<< HEAD
-=======
-    EmbeddingTable->update_database_per_model(Model_Inference_Para);
->>>>>>> 1934f112
     EmbeddingTable->refresh_embedding_cache(model_name, device_id);
   }
   HCTR_TRITON_LOG(
