--- conflicted
+++ resolved
@@ -292,6 +292,7 @@
   parameter_server_config.Parse(buffer_test, byte_size_test);
 
   parameter_server_config.MemberAsBool("supportlonglong", &support_int64_key_);
+  std::cout<<"supportlonglong is "<<support_int64_key_<<std::endl;
 
   common::TritonJson::Value models;
   parameter_server_config.MemberAsArray("models", &models);
@@ -321,7 +322,7 @@
       sparses.push_back(d);
     }
 
-    HugeCTR::InferenceParams infer_param(modelname, 64, 0.55, dense, sparses, 0, true, 0.55, true);
+    HugeCTR::InferenceParams infer_param(modelname, 64, 0.55, dense, sparses, 0, true, 0.55, support_int64_key_);
     inference_params_map.insert(std::pair<std::string, HugeCTR::InferenceParams>(modelname, infer_param));
   }
   return nullptr;
@@ -747,7 +748,7 @@
         support_int64_key_=true;
         Model_Inference_Para.i64_input_key=true;
       }
-      LOG_MESSAGE(TRITONSERVER_LOG_INFO,(std::string("Support long long embedding key is ") + std::to_string(support_int64_key_)).c_str());
+      LOG_MESSAGE(TRITONSERVER_LOG_INFO,(std::string("Support long long embedding key is ") + std::to_string(Model_Inference_Para.i64_input_key)).c_str());
     }
   }
   model_config_.MemberAsInt("max_batch_size", &max_batch_size_);
@@ -1595,11 +1596,7 @@
       GUARDED_RESPOND_IF_ERROR(
           responses, r,
           TRITONBACKEND_OutputBuffer(
-<<<<<<< HEAD
-              output, &output_buffer, num_of_samples* sizeof(float), &output_memory_type,
-=======
               output, &output_buffer, num_of_samples * sizeof(float), &output_memory_type,
->>>>>>> c8058ea5
               &output_memory_type_id));
       if ((responses[r] == nullptr) ) {
         GUARDED_RESPOND_IF_ERROR(
