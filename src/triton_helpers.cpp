--- conflicted
+++ resolved
@@ -275,25 +275,6 @@
       return nullptr;
     }
 
-<<<<<<< HEAD
-  enum_value = HugeCTR::DatabaseOverflowPolicy_t::EvictLeastUsed;
-  names = {hctr_enum_to_c_str(enum_value), "least_used"};
-  for (const char* name : names)
-    if (tmp == name) {
-      value = enum_value;
-      return nullptr;
-    }
-
-  enum_value = HugeCTR::DatabaseOverflowPolicy_t::EvictOldest;
-  names = {hctr_enum_to_c_str(enum_value), "oldest"};
-  for (const char* name : names)
-    if (tmp == name) {
-      value = enum_value;
-      return nullptr;
-    }
-
-=======
->>>>>>> 7a04aa55
   // No match.
   return HCTR_TRITON_ERROR(
       INVALID_ARG, "Unable to map parameter '", key, "' = \"", tmp,
