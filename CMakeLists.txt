# Copyright (c) 2020, NVIDIA CORPORATION. All rights reserved.
#
# Redistribution and use in source and binary forms, with or without
# modification, are permitted provided that the following conditions
# are met:
#  * Redistributions of source code must retain the above copyright
#    notice, this list of conditions and the following disclaimer.
#  * Redistributions in binary form must reproduce the above copyright
#    notice, this list of conditions and the following disclaimer in the
#    documentation and/or other materials provided with the distribution.
#  * Neither the name of NVIDIA CORPORATION nor the names of its
#    contributors may be used to endorse or promote products derived
#    from this software without specific prior written permission.
#
# THIS SOFTWARE IS PROVIDED BY THE COPYRIGHT HOLDERS ``AS IS'' AND ANY
# EXPRESS OR IMPLIED WARRANTIES, INCLUDING, BUT NOT LIMITED TO, THE
# IMPLIED WARRANTIES OF MERCHANTABILITY AND FITNESS FOR A PARTICULAR
# PURPOSE ARE DISCLAIMED.  IN NO EVENT SHALL THE COPYRIGHT OWNER OR
# CONTRIBUTORS BE LIABLE FOR ANY DIRECT, INDIRECT, INCIDENTAL, SPECIAL,
# EXEMPLARY, OR CONSEQUENTIAL DAMAGES (INCLUDING, BUT NOT LIMITED TO,
# PROCUREMENT OF SUBSTITUTE GOODS OR SERVICES; LOSS OF USE, DATA, OR
# PROFITS; OR BUSINESS INTERRUPTION) HOWEVER CAUSED AND ON ANY THEORY
# OF LIABILITY, WHETHER IN CONTRACT, STRICT LIABILITY, OR TORT
# (INCLUDING NEGLIGENCE OR OTHERWISE) ARISING IN ANY WAY OUT OF THE USE
# OF THIS SOFTWARE, EVEN IF ADVISED OF THE POSSIBILITY OF SUCH DAMAGE.

cmake_minimum_required(VERSION 3.17)

project(tritonhugectrbackend LANGUAGES C CXX)

set(CMAKE_CXX_STANDARD 17)
set(CMAKE_CUDA_STANDARD 17)

#
# Options
#
# Must include options required for this project as well as any
# projects included in this one by FetchContent.
#
# GPU support is disabled by default because hugectr backend doesn't
# support GPUs.
#
option(TRITON_ENABLE_GPU "Enable GPU support in backend" ON)
option(TRITON_ENABLE_STATS "Include statistics collections in backend" ON)

set(TRITON_COMMON_REPO_TAG "main" CACHE STRING "Tag for triton-inference-server/common repo")
set(TRITON_CORE_REPO_TAG "main" CACHE STRING "Tag for triton-inference-server/core repo")
set(TRITON_BACKEND_REPO_TAG "main" CACHE STRING "Tag for triton-inference-server/backend repo")
set(TRITON_HUGRCTRRUNTIME_LIB_PATHS "/usr/local/hugectr/lib" CACHE PATH "Paths to HugeCTR Inference lib")


if(NOT CMAKE_BUILD_TYPE)
  set(CMAKE_BUILD_TYPE Release)
endif()

#
# Dependencies
#
# FetchContent's composibility isn't very good. We must include the
# transitive closure of all repos so that we can override the tag.
#
include(FetchContent)

FetchContent_Declare(
  repo-common
  GIT_REPOSITORY https://github.com/triton-inference-server/common.git
  GIT_TAG ${TRITON_COMMON_REPO_TAG}
  GIT_SHALLOW ON
)
FetchContent_Declare(
  repo-core
  GIT_REPOSITORY https://github.com/triton-inference-server/core.git
  GIT_TAG ${TRITON_CORE_REPO_TAG}
  GIT_SHALLOW ON
)
FetchContent_Declare(
  repo-backend
  GIT_REPOSITORY https://github.com/triton-inference-server/backend.git
  GIT_TAG ${TRITON_BACKEND_REPO_TAG}
  GIT_SHALLOW ON
)
FetchContent_MakeAvailable(repo-common repo-core repo-backend)

#
# Shared library implementing the Triton Backend API
#
configure_file(src/libtriton_hugectr.ldscript libtriton_hugectr.ldscript COPYONLY)


add_library(
  triton-hugectr-backend SHARED
  src/hugectr.cc
<<<<<<< HEAD
  src/triton_helpers.cpp
=======
  include/timer.hpp
>>>>>>> 75d996d1
)

add_library(
  TritonHugeCTRBackend::triton-hugectr-backend ALIAS triton-hugectr-backend
)

target_include_directories(
  triton-hugectr-backend
  PRIVATE
<<<<<<< HEAD
=======
    ${CMAKE_CURRENT_SOURCE_DIR}/src
>>>>>>> 75d996d1
    ${CMAKE_CURRENT_SOURCE_DIR}/include
)

target_compile_features(triton-hugectr-backend PRIVATE cxx_std_11)
target_compile_options(
  triton-hugectr-backend PRIVATE
  $<$<OR:$<CXX_COMPILER_ID:Clang>,$<CXX_COMPILER_ID:AppleClang>,$<CXX_COMPILER_ID:GNU>>:
    -Wall -Wextra -Wno-unused-parameter -Wno-type-limits -Werror>
)


MESSAGE(${PROJECT_SOURCE_DIR})

target_link_libraries(
  triton-hugectr-backend
  PUBLIC
    triton-backend-utils    # from repo-backend
    triton-core-serverstub  # from repo-core
    ${TRITON_HUGRCTRRUNTIME_LIB_PATHS}/libhugectr_inference.so # from Hugectr 
)

set_target_properties(
  triton-hugectr-backend PROPERTIES
  POSITION_INDEPENDENT_CODE ON
  CUDA_ARCHITECTURES OFF
  OUTPUT_NAME triton_hugectr
  LINK_DEPENDS ${CMAKE_CURRENT_BINARY_DIR}/libtriton_hugectr.ldscript
  LINK_FLAGS "-Wl,--version-script libtriton_hugectr.ldscript"
)

#
# Install
#
include(GNUInstallDirs)
set(INSTALL_CONFIGDIR ${CMAKE_INSTALL_LIBDIR}/cmake/TritonHugeCTRBackend
)

install(
  TARGETS
    triton-hugectr-backend
  EXPORT
    triton-hugectr-backend-targets
  LIBRARY DESTINATION ${CMAKE_INSTALL_PREFIX}/backends/hugectr
  ARCHIVE DESTINATION ${CMAKE_INSTALL_PREFIX}/backends/hugectr
)

install(
  EXPORT
    triton-hugectr-backend-targets
  FILE
    TritonHugeCTRBackendTargets.cmake
  NAMESPACE
    TritonHugeCTRBackend::
  DESTINATION
    ${INSTALL_CONFIGDIR}
)

include(CMakePackageConfigHelpers)
configure_package_config_file(
  ${CMAKE_CURRENT_LIST_DIR}/cmake/TritonHugeCTRBackendConfig.cmake.in
  ${CMAKE_CURRENT_BINARY_DIR}/TritonHugeCTRBackendConfig.cmake
  INSTALL_DESTINATION ${INSTALL_CONFIGDIR}
)

install(
  FILES
  ${CMAKE_CURRENT_BINARY_DIR}/TritonHugeCTRBackendConfig.cmake
  DESTINATION ${INSTALL_CONFIGDIR}
)

#
# Export from build tree
#
export(
  EXPORT triton-hugectr-backend-targets
  FILE ${CMAKE_CURRENT_BINARY_DIR}/TritonHugeCTRBackendTargets.cmake
  NAMESPACE TritonHugeCTRBackend::
)

export(PACKAGE TritonHugeCTRBackend)<|MERGE_RESOLUTION|>--- conflicted
+++ resolved
@@ -90,11 +90,8 @@
 add_library(
   triton-hugectr-backend SHARED
   src/hugectr.cc
-<<<<<<< HEAD
   src/triton_helpers.cpp
-=======
   include/timer.hpp
->>>>>>> 75d996d1
 )
 
 add_library(
@@ -104,11 +101,7 @@
 target_include_directories(
   triton-hugectr-backend
   PRIVATE
-<<<<<<< HEAD
-=======
-    ${CMAKE_CURRENT_SOURCE_DIR}/src
->>>>>>> 75d996d1
-    ${CMAKE_CURRENT_SOURCE_DIR}/include
+  ${CMAKE_CURRENT_SOURCE_DIR}/include
 )
 
 target_compile_features(triton-hugectr-backend PRIVATE cxx_std_11)
