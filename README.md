--- conflicted
+++ resolved
@@ -151,11 +151,8 @@
 ```
 
 ## HugeCTR Inference Hierarchical Parameter Server 
-<<<<<<< HEAD
+
 HugeCTR Inference Hierarchical Parameter Server implemented a hierarchical storage mechanism between local SSDs and CPU memory, which breaks the convention that the embedding table must be stored in local CPU memory. `volatile_db Database` layer allows utilizing Redis cluster deployments, to store and retrieve embeddings in/from the RAM memory available in your cluster. The `Persistent Database` layer links HugeCTR with a persistent database. Each node that has such a persistent storage layer configured retains a separate copy of all embeddings in its locally available non-volatile memory. see [Distributed Deployment](docs/architecture.md#distributed-deployment-with-hierarchical-hugectr-parameter-server) and [HugeCTR Inference Hierarchical Parameter Server](hps_backend/docs/hierarchical_parameter_server.md) for more details.
-=======
-HugeCTR Inference Hierarchical Parameter Server implemented a hierarchical storage mechanism between local SSDs and CPU memory, which breaks the convention that the embedding table must be stored in local CPU memory. `volatile_db Database` layer allows utilizing Redis cluster deployments, to store and retrieve embeddings in/from the RAM memory available in your cluster. The `Persistent Database` layer links HugeCTR with a persistent database. Each node that has such a persistent storage layer configured retains a separate copy of all embeddings in its locally available non-volatile memory. see [Distributed Deployment](docs/architecture.md#distributed-deployment-with-hierarchical-hugectr-parameter-server) and [HugeCTR Inference  Hierarchical Parameter Server](docs/hierarchical_parameter_server.md) for more details.
->>>>>>> d943ace7
 
 In the following table, we provide an overview of the typical properties different parameter database layers (and the embedding cache). We emphasize that this table is just intended to provide a rough orientation. Properties of actual deployments may deviate.
 
