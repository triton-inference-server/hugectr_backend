--- conflicted
+++ resolved
@@ -56,11 +56,7 @@
 
 Docker images for the HugeCTR Backend are available in the NVIDIA container repository on https://catalog.ngc.nvidia.com/orgs/nvidia/teams/merlin/containers/merlin-hugectr. You can pull and launch the container by running the following command:
 ```
-<<<<<<< HEAD
 docker run --gpus=1 --rm -it nvcr.io/nvidia/merlin/merlin-hugectr:22.10  # Start interaction mode  
-=======
-docker run --gpus=1 --rm -it nvcr.io/nvidia/merlin/merlin-hugectr:22.09  # Start interaction mode  
->>>>>>> 579e12f8
 ```
 
 **NOTE**: As of HugeCTR version 3.0, the HugeCTR container is no longer being released separately. If you're an advanced user, you should use the unified Merlin container to build the HugeCTR Training or Inference Docker image from scratch based on your own specific requirements. You can obtain the unified Merlin container by logging into NGC or by going [here](https://github.com/NVIDIA-Merlin/Merlin/blob/main/docker/dockerfile.ctr). 
@@ -89,11 +85,7 @@
    $ make install
    ```
    
-<<<<<<< HEAD
    **NOTE**: Where <rxx.yy> is the version of Triton that you want to deploy, like `r22.06`. Please remember to specify the absolute path of the local directory that installs the HugeCTR Backend for the `--backend-directory` argument when launching the Triton server.
-=======
-   **NOTE**: Where <rxx.yy> is the version of Triton that you want to deploy, like `r22.05`. Please remember to specify the absolute path of the local directory that installs the HugeCTR Backend for the `--backend-directory` argument when launching the Triton server.
->>>>>>> 579e12f8
    
    The following Triton repositories, which are required, will be pulled and used in the build. By default, the "main" branch/tag will be used for each repository. However, the 
    following cmake arguments can be used to override the "main" branch/tag:
