<!--
# Copyright (c) 2020, NVIDIA CORPORATION. All rights reserved.
#
# Redistribution and use in source and binary forms, with or without
# modification, are permitted provided that the following conditions
# are met:
#  * Redistributions of source code must retain the above copyright
#    notice, this list of conditions and the following disclaimer.
#  * Redistributions in binary form must reproduce the above copyright
#    notice, this list of conditions and the following disclaimer in the
#    documentation and/or other materials provided with the distribution.
#  * Neither the name of NVIDIA CORPORATION nor the names of its
#    contributors may be used to endorse or promote products derived
#    from this software without specific prior written permission.
#
# THIS SOFTWARE IS PROVIDED BY THE COPYRIGHT HOLDERS ``AS IS'' AND ANY
# EXPRESS OR IMPLIED WARRANTIES, INCLUDING, BUT NOT LIMITED TO, THE
# IMPLIED WARRANTIES OF MERCHANTABILITY AND FITNESS FOR A PARTICULAR
# PURPOSE ARE DISCLAIMED.  IN NO EVENT SHALL THE COPYRIGHT OWNER OR
# CONTRIBUTORS BE LIABLE FOR ANY DIRECT, INDIRECT, INCIDENTAL, SPECIAL,
# EXEMPLARY, OR CONSEQUENTIAL DAMAGES (INCLUDING, BUT NOT LIMITED TO,
# PROCUREMENT OF SUBSTITUTE GOODS OR SERVICES; LOSS OF USE, DATA, OR
# PROFITS; OR BUSINESS INTERRUPTION) HOWEVER CAUSED AND ON ANY THEORY
# OF LIABILITY, WHETHER IN CONTRACT, STRICT LIABILITY, OR TORT
# (INCLUDING NEGLIGENCE OR OTHERWISE) ARISING IN ANY WAY OUT OF THE USE
# OF THIS SOFTWARE, EVEN IF ADVISED OF THE POSSIBILITY OF SUCH DAMAGE.
-->

[![License](https://img.shields.io/badge/License-BSD3-lightgrey.svg)](https://opensource.org/licenses/BSD-3-Clause)

# HugeCTR Backend
The HugeCTR Backend is a recommender model deployment framework that was designed to effectively use GPU memory to accelerate the Inference by decoupling the embdding tabls, embedding cache, and model weight. The HugeCTR Backend supports concurrent model inference execution across multiple GPUs by embedding cache that is shared between multiple model instances. For more information, see [HugeCTR Inference Architecture](docs/architecture.md#hugectr-inference-framework).  

## Quick Start
You can either install the HugeCTR Backend using Docker images in NGC, or build the HugeCTR Backend from scratch based on your own specific requirements using the same NGC HugeCTR Backend Docker images if you're an advanced user.

We support the following compute capabilities for inference deployment:

| Compute Capability | GPU                  | [SM](#building-hugectr-from-scratch) |
|--------------------|----------------------|----|
| 7.0                | NVIDIA V100 (Volta)  | 70 |
| 7.5                | NVIDIA T4 (Turing)   | 75 |
| 8.0                | NVIDIA A100 (Ampere) | 80 |
| 8.6                | NVIDIA A10 (Ampere)  | 72 |

The following prerequisites must be met before installing or building the HugeCTR Backend from scratch:
* Docker version 19 and higher
* cuBLAS version 10.1
* CMake version 3.17.0
* cuDNN version 7.5
* RMM version 0.16
* GCC version 7.4.0

### Install the HugeCTR Backend Using NGC Containers
All NVIDIA Merlin components are available as open-source projects. However, a more convenient way to make use of these components is by using Merlin NGC containers. These NGC containers allow you to package your software application, libraries, dependencies, and runtime compilers in a self-contained environment. When installing the HugeCTR Backend using NGC containers, the application environment remains both portable, consistent, reproducible, and agnostic to the underlying host system software configuration. The HugeCTR Backend container has the necessary libraries and header files pre-installed, and you can directly deploy the HugeCTR models to production.

Docker images for the HugeCTR Backend are available in the NVIDIA container repository on https://ngc.nvidia.com/catalog/containers/nvidia:merlin:merlin-inference. You can pull and launch the container by running the following command:
```
docker run --gpus=1 --rm -it nvcr.io/nvidia/merlin/merlin-inference:22.06  # Start interaction mode  
```

**NOTE**: As of HugeCTR version 3.0, the HugeCTR container is no longer being released separately. If you're an advanced user, you should use the unified Merlin container to build the HugeCTR Training or Inference Docker image from scratch based on your own specific requirements. You can obtain the unified Merlin container by logging into NGC or by going [here](https://github.com/NVIDIA-Merlin/Merlin/blob/main/docker/inference/dockerfile.ctr). 

### Build the HugeCTR Backend from Scratch
Before you can build the HugeCTR Backend from scratch, you must first compile HugeCTR, generate a shared library (libhuge_ctr_inference.so), and build HugeCTR. The default path where all the HugeCTR libraries and header files are installed in is /usr/local/hugectr. Before building HugeCTR from scratch, you should download the HugeCTR repository and the third-party modules that it relies on by running the following commands:
```
git clone https://github.com/NVIDIA/HugeCTR.git
cd HugeCTR
git submodule update --init --recursive
```
For more information, see [Building HugeCTR from Scratch](https://nvidia-merlin.github.io/HugeCTR/master/hugectr_user_guide.html#building-hugectr-from-scratch).

After you've built HugeCTR from scratch, do the following:
1. Download the HugeCTR Backend repository by running the following commands:
   ```
   git https://github.com/triton-inference-server/hugectr_backend.git
   cd hugectr_backend
   ```

2. Use cmake to build and install the HugeCTR Backend in a specified folder as follows:
   ```
   $ mkdir build
   $ cd build
   $ cmake -DCMAKE_INSTALL_PREFIX:PATH=`pwd`/install -DTRITON_COMMON_REPO_TAG=<rxx.yy>  -DTRITON_CORE_REPO_TAG=<rxx.yy> -DTRITON_BACKEND_REPO_TAG=<rxx.yy> ..
   $ make install
   ```
   
   **NOTE**: Where <rxx.yy> is the version of Triton that you want to deploy, like `r22.05`. Please remember to specify the absolute path of the local directory that installs the HugeCTR Backend for the `--backend-directory` argument when launching the Triton server.
   
   The following Triton repositories, which are required, will be pulled and used in the build. By default, the "main" branch/tag will be used for each repository. However, the 
   following cmake arguments can be used to override the "main" branch/tag:
   * triton-inference-server/backend: -DTRITON_BACKEND_REPO_TAG=[tag]
   * triton-inference-server/core: -DTRITON_CORE_REPO_TAG=[tag]
   * triton-inference-server/common: -DTRITON_COMMON_REPO_TAG=[tag]

## Model Repository Extension
Since the HugeCTR Backend is a customizable Triton component, it is capable of supporting the Model Repository Extension. Triton's Model Repository Extension allows you to query and control model repositories that are being served by Triton. The “model_repository” is reported in the Extensions field of its server metadata. For more information, see [Model Repository Extension](https://github.com/triton-inference-server/server/blob/master/docs/protocol/extension_model_repository.md).  

From V3.3.1, HugeCTR Backend is fully compatible with the [Model Control EXPLICIT Mode](https://github.com/triton-inference-server/server/blob/main/docs/model_management.md#model-control-mode-explicit) of Triton. Adding the configuration of a new model to the HPS configuration file. The HugeCTR Backend has supported online deployment of new models by [the load API](https://github.com/triton-inference-server/server/blob/master/docs/protocol/extension_model_repository.md#load) of Triton. The old models can also be recycled online by [the unload API](https://github.com/triton-inference-server/server/blob/master/docs/protocol/extension_model_repository.md#unload).

The following should be noted when using Model Repository Extension functions:  
 - Depoly new models online: [The load API](https://github.com/triton-inference-server/server/blob/master/docs/protocol/extension_model_repository.md#load) will load not only the network dense weight as part of the HugeCTR model, but inserting the embedding table of new models to Hierarchical Inference Parameter Server and creating the embedding cache based on model definition in [Independent Parameter Server Configuration](https://gitlab-master.nvidia.com/dl/hugectr/hugectr_inference_backend/-/tree/main/hps_backend#independent-inference-hierarchical-parameter-server-configuration), which means the Parameter server will independently provide an initialization mechanism for the new embedding table and embedding cache of new models.  
 
<<<<<<< HEAD
**Note:** If using the [HPS Inference Online Update](#hugectr-inference-hierarchical-parameter-server-online-update), in order to avoid the embedding table from being updated repeatedly by adding the *freeze_sparse*(false is default ) update option in the Triton configuration file (config.pbtxt).

 ```
 parameters:[
    ...
  {
  key: "freeze_sparse"
  value: { string_value: "true" }
  }
    ...
]
 ```
 
=======
>>>>>>> e4f4275e
 - Update the deployed model online: [The load API](https://github.com/triton-inference-server/server/blob/master/docs/protocol/extension_model_repository.md#load) will load the network dense weight as part of the HugeCTR model and updating the embedding tables of the latest model file to Inference Hierarchical Parameter Server and refreshing the embedding cache, which means the Parameter server will independently provide an updated mechanism for existing embedding tables.

**Note:** If using the [HPS Inference Online Update](#hugectr-inference-hierarchical-parameter-server-online-update), in order to avoid the embedding table from being updated repeatedly by adding the *freeze_sparse*(false is default ) update option in the Triton configuration file (config.pbtxt).

 ```
 parameters:[
    ...
  {
  key: "freeze_sparse"
  value: { string_value: "true" }
  }
    ...
]
 ```

 - Recycle old models: [The unload API](https://github.com/triton-inference-server/server/blob/master/docs/protocol/extension_model_repository.md#unload) will request that the HugeCTR model network's weights be unloaded from Triton and release the corresponding embedded cache from devices, which means the embedding tables corresponding to the model will still remain in the Inference Hierarchical Parameter Server Database.

<<<<<<< HEAD
 For specific samples, please refer to the [Triton Update Model](samples/hierarchical_deployment/hps_e2e_demo/Triton_Update_Model.ipynb). 
=======
For specific samples, please refer to the [Triton Update Model](samples/hierarchical_deployment/hps_e2e_demo/Triton_Update_Model.ipynb). 
>>>>>>> e4f4275e

**NOTE:** Depending on the [Triton model's version policy](https://github.com/triton-inference-server/server/blob/main/docs/model_configuration.md#version-policy), changes to the available versions may change which model version is served by default.

 ## Metrix
 Triton provides Prometheus metrics indicating GPU and request statistics. Use Prometheus to gather metrics into usable, actionable entries, giving you the data you need to manage alerts and performance information in your environment. Prometheus is usually used along side Grafana. Grafana is a visualization tool that pulls Prometheus metrics and makes it easier to monitor. You can build your own metrix system based on our example, see [HugeCTR Backend Metrics](docs/metrics.md).  


## Independent Inference Hierarchical Parameter Server Configuration
In the latest version, Hugectr backend has decoupled the inference Parameter Server-related configuration from the Triton configuration file(config.pbtxt), making it easier to configure the embedding table-related parameters per model. Especially for the configuration of multiple embedded tables per model, avoid too many command parameters when launching the Triton server.

In order to deploy the HugeCTR model, some customized configuration items need to be added as follows.
The configuration file of inference Parameter Server should be formatted using the JSON format.  

**NOTE**: The Models clause needs to be included as a list, the specific configuration of each model as an item. **sparse_file** can be filled with multiple embedding table paths to support multiple embedding tables per model. Please refer to [VCSR Example](docs/architecture.md#variant-compressed-sparse-row-input) for modifying the input data format to support multiple embedding tables per model.   

```json.
{
    "models":[
        {
            "model":"dcn",
            "sparse_files":["/model/dcn/1/0_sparse_file.model"],
            "dense_file":"/model/dcn/1/_dense_file.model",
            "network_file":"/model/dcn/1/dcn.json",
            "num_of_worker_buffer_in_pool": 4
            "deployed_device_list":[0],
            "max_batch_size":1024,
            "default_value_for_each_table":[0.0],
            "hit_rate_threshold":0.9,
            "gpucacheper":0.5,
            "gpucache":true,
            "maxnum_des_feature_per_sample": 13,
            "maxnum_catfeature_query_per_table_per_sample":[26],
            "embedding_vecsize_per_table":[128],
            "slot_num":26
        },
        {
            "model":"wdl",
            "sparse_files":["/model/wdl/1/0_sparse_2000.model","/model/wdl/1/1_sparse_2000.model"],
            "dense_file":"/model/wdl/1/_dense_2000.model",
            "network_file":"/model/wdl/1/wdl_infer.json",
            "num_of_worker_buffer_in_pool": 4,
            "deployed_device_list":[1],
            "max_batch_size":1024,
            "default_value_for_each_table":[0.0,0.0],
            "hit_rate_threshold":0.9,
            "gpucacheper":0.5,
            "gpucache":true,
            "maxnum_des_feature_per_sample": 13,
            "maxnum_catfeature_query_per_table_per_sample" : [2,26],
            "embedding_vecsize_per_table" : [1,15],
            "slot_num":28
        }
    ]  
}
```

## HugeCTR Inference Hierarchical Parameter Server 
HugeCTR Inference Hierarchical Parameter Server implemented a hierarchical storage mechanism between local SSDs and CPU memory, which breaks the convention that the embedding table must be stored in local CPU memory. `volatile_db Database` layer allows utilizing Redis cluster deployments, to store and retrieve embeddings in/from the RAM memory available in your cluster. The `Persistent Database` layer links HugeCTR with a persistent database. Each node that has such a persistent storage layer configured retains a separate copy of all embeddings in its locally available non-volatile memory. see [Distributed Deployment](docs/architecture.md#distributed-deployment-with-hierarchical-hugectr-parameter-server) and [HugeCTR Inference Hierarchical Parameter Server](hps_backend/docs/hierarchical_parameter_server.md) for more details.

In the following table, we provide an overview of the typical properties different parameter database layers (and the embedding cache). We emphasize that this table is just intended to provide a rough orientation. Properties of actual deployments may deviate.

|  | GPU Embedding Cache | CPU Memory Database | Distributed Database (InfiniBand) | Distributed Database (Ethernet) | Persistent Database |
|--|--|--|--|--|--|
| Mean Latency | ns ~ us | us ~ ms | us ~ ms | several ms | ms ~ s
| Capacity (relative) | ++  | +++ | +++++ | +++++ | +++++++ |
| Capacity (range in practice) | 10 GBs ~ few TBs  | 100 GBs ~ several TBs | several TBs | several TBs | up to 100s of TBs |
| Cost / Capacity | ++++ | +++ | ++++ | ++++ | + |
| Volatile | yes | yes | configuration dependent | configuration dependent | no |
| Configuration / maintenance complexity | low | low | high | high | low |

 * ### Embedding Cache Asynchronous Refresh Mechanism  
We have supported the asynchronous refreshing of incremental embedding keys into the embedding cache. Refresh operation will be triggered when the sparse model files need to be updated into GPU embedding Cache. After completing the model version iteration or incremental parameters update of the model based on from online training, the latest embedding table needs to be updated to the embedding cache on the inference server.
In order to ensure that the running model can be updated online, we will update the `Distributed Database` and `Persistent Database` through the distributed event streaming platform(Kafka). At the same time, the GPU embedding cache will refresh the values of the existing embedding keys and replace them with the latest incremental embedding vectors. 

* ### Embedding Cache Asynchronous Insertion Mechanism  
We have supported the asynchronous insertion of missing embedding keys into the embedding cache. This feature can be activated automatically through user-defined hit rate threshold in configuration file.When the real hit rate of the embedding cache is higher than the user-defined threshold, the embedding cache will insert the missing key asynchronously, and vice versa, it will still be inserted in a synchronous way to ensure high accuracy of inference requests. Through the asynchronous insertion method, compared with the previous synchronous method, the real hit rate of the embedding cache can be further improved after the embedding cache reaches the user-defined threshold.

* ### Performance Optimization of Inference Parameter Server
We have added support for multiple database interfaces to our inference parameter server. In particular, we added an “in memory” database, that utilizes the local CPU memory for storing and recalling embeddings and uses multi-threading to accelerate look-up and storage.  
Further, we revised support for “distributed” storage of embeddings in a Redis cluster. This way, you can use the combined CPU-accessible memory of your cluster for storing embeddings. The new implementation is up over two orders of magnitude faster than the previous.  
Further, we performance-optimized support for the “persistent” storage and retrieval of embeddings via RocksDB through the structured use of column families.
Creating a hierarchical storage (i.e. using Redis as distributed cache, and RocksDB as fallback), is supported as well. These advantages are free to end-users, as there is no need to adjust the PS configuration.  

## HugeCTR Inference Hierarchical Parameter Server Online Update

If an incremental update has been applied to some embedding table entries, either during online training (=frequent/incremental updates), or after completing an offline training, the latest versions of the respectively updated embeddings have to be propagated to all inference nodes. Our HPS achieves this functionality using a dedicated online updating mechanism. The blue data-flow graph in below figure illustrates this process. First, the training nodes dump their updates to an [Apache Kafka-based message buffer](https://link.springer.com/referenceworkentry/10.1007/978-3-319-63962-8_196-1). This is done via our **Message Producer API**, which handles serialization, batching, and the organization of updates into distinct message queues for each embedding table. Inference nodes that have loaded the affected model can use the corresponding **Message Source API** to discover and subscribe to these message queues. Received updates are then subsequently applied to the respective local VDB shards and the PDB. The GPU embedding cache polls its associated VDB/PDB for updates and replaces embeddings if necessary. This refresh cycle is configurable to best fit the training schedule. When using online training, the GPU embedding cache periodically (e.g., every $n$ minutes, hours, etc.) scans for updates and refresh its contents. During offline training, poll-cycles are instigated by the [Triton model management API](https://github.com/triton-inference-server/server/blob/main/docs/model_management.md#model-control-mode-explicit). For specific samples, please refer to [Continuous Training](samples/hierarchical_deployment/hps_e2e_demo/Continuous_Training.ipynb) 

<div align=center><img img width="80%" height="80%" src ="docs/user_guide_src/HugeCTR_Online_Update.png"/></div>
<div align=center>Fig. 1. HugeCTR Inference Online Update</div>
<|MERGE_RESOLUTION|>--- conflicted
+++ resolved
@@ -101,7 +101,8 @@
 The following should be noted when using Model Repository Extension functions:  
  - Depoly new models online: [The load API](https://github.com/triton-inference-server/server/blob/master/docs/protocol/extension_model_repository.md#load) will load not only the network dense weight as part of the HugeCTR model, but inserting the embedding table of new models to Hierarchical Inference Parameter Server and creating the embedding cache based on model definition in [Independent Parameter Server Configuration](https://gitlab-master.nvidia.com/dl/hugectr/hugectr_inference_backend/-/tree/main/hps_backend#independent-inference-hierarchical-parameter-server-configuration), which means the Parameter server will independently provide an initialization mechanism for the new embedding table and embedding cache of new models.  
  
-<<<<<<< HEAD
+ - Update the deployed model online: [The load API](https://github.com/triton-inference-server/server/blob/master/docs/protocol/extension_model_repository.md#load) will load the network dense weight as part of the HugeCTR model and updating the embedding tables of the latest model file to Inference Hierarchical Parameter Server and refreshing the embedding cache, which means the Parameter server will independently provide an updated mechanism for existing embedding tables.
+
 **Note:** If using the [HPS Inference Online Update](#hugectr-inference-hierarchical-parameter-server-online-update), in order to avoid the embedding table from being updated repeatedly by adding the *freeze_sparse*(false is default ) update option in the Triton configuration file (config.pbtxt).
 
  ```
@@ -114,31 +115,10 @@
     ...
 ]
  ```
- 
-=======
->>>>>>> e4f4275e
- - Update the deployed model online: [The load API](https://github.com/triton-inference-server/server/blob/master/docs/protocol/extension_model_repository.md#load) will load the network dense weight as part of the HugeCTR model and updating the embedding tables of the latest model file to Inference Hierarchical Parameter Server and refreshing the embedding cache, which means the Parameter server will independently provide an updated mechanism for existing embedding tables.
-
-**Note:** If using the [HPS Inference Online Update](#hugectr-inference-hierarchical-parameter-server-online-update), in order to avoid the embedding table from being updated repeatedly by adding the *freeze_sparse*(false is default ) update option in the Triton configuration file (config.pbtxt).
-
- ```
- parameters:[
-    ...
-  {
-  key: "freeze_sparse"
-  value: { string_value: "true" }
-  }
-    ...
-]
- ```
 
  - Recycle old models: [The unload API](https://github.com/triton-inference-server/server/blob/master/docs/protocol/extension_model_repository.md#unload) will request that the HugeCTR model network's weights be unloaded from Triton and release the corresponding embedded cache from devices, which means the embedding tables corresponding to the model will still remain in the Inference Hierarchical Parameter Server Database.
 
-<<<<<<< HEAD
- For specific samples, please refer to the [Triton Update Model](samples/hierarchical_deployment/hps_e2e_demo/Triton_Update_Model.ipynb). 
-=======
 For specific samples, please refer to the [Triton Update Model](samples/hierarchical_deployment/hps_e2e_demo/Triton_Update_Model.ipynb). 
->>>>>>> e4f4275e
 
 **NOTE:** Depending on the [Triton model's version policy](https://github.com/triton-inference-server/server/blob/main/docs/model_configuration.md#version-policy), changes to the available versions may change which model version is served by default.
 
