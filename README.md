<!--
# Copyright (c) 2020, NVIDIA CORPORATION. All rights reserved.
#
# Redistribution and use in source and binary forms, with or without
# modification, are permitted provided that the following conditions
# are met:
#  * Redistributions of source code must retain the above copyright
#    notice, this list of conditions and the following disclaimer.
#  * Redistributions in binary form must reproduce the above copyright
#    notice, this list of conditions and the following disclaimer in the
#    documentation and/or other materials provided with the distribution.
#  * Neither the name of NVIDIA CORPORATION nor the names of its
#    contributors may be used to endorse or promote products derived
#    from this software without specific prior written permission.
#
# THIS SOFTWARE IS PROVIDED BY THE COPYRIGHT HOLDERS ``AS IS'' AND ANY
# EXPRESS OR IMPLIED WARRANTIES, INCLUDING, BUT NOT LIMITED TO, THE
# IMPLIED WARRANTIES OF MERCHANTABILITY AND FITNESS FOR A PARTICULAR
# PURPOSE ARE DISCLAIMED.  IN NO EVENT SHALL THE COPYRIGHT OWNER OR
# CONTRIBUTORS BE LIABLE FOR ANY DIRECT, INDIRECT, INCIDENTAL, SPECIAL,
# EXEMPLARY, OR CONSEQUENTIAL DAMAGES (INCLUDING, BUT NOT LIMITED TO,
# PROCUREMENT OF SUBSTITUTE GOODS OR SERVICES; LOSS OF USE, DATA, OR
# PROFITS; OR BUSINESS INTERRUPTION) HOWEVER CAUSED AND ON ANY THEORY
# OF LIABILITY, WHETHER IN CONTRACT, STRICT LIABILITY, OR TORT
# (INCLUDING NEGLIGENCE OR OTHERWISE) ARISING IN ANY WAY OUT OF THE USE
# OF THIS SOFTWARE, EVEN IF ADVISED OF THE POSSIBILITY OF SUCH DAMAGE.
-->

[![License](https://img.shields.io/badge/License-BSD3-lightgrey.svg)](https://opensource.org/licenses/BSD-3-Clause)

# HugeCTR Backend
The HugeCTR Backend is a recommender model deployment framework that was designed to effectively use GPU memory to accelerate the Inference by decoupling the embdding tabls, embedding cache, and model weight. The HugeCTR Backend supports concurrent model inference execution across multiple GPUs by embedding cache that is shared between multiple model instances. For more information, see [HugeCTR Inference Architecture](docs/architecture.md#hugectr-inference-framework).  

## Quick Start
You can either install the HugeCTR Backend using Docker images in NGC, or build the HugeCTR Backend from scratch based on your own specific requirements using the same NGC HugeCTR Backend Docker images if you're an advanced user.

We support the following compute capabilities for inference deployment:

| Compute Capability | GPU                  | [SM](#building-hugectr-from-scratch) |
|--------------------|----------------------|----|
| 7.0                | NVIDIA V100 (Volta)  | 70 |
| 7.5                | NVIDIA T4 (Turing)   | 75 |
| 8.0                | NVIDIA A100 (Ampere) | 80 |
| 8.6                | NVIDIA A10 (Ampere)  | 72 |

The following prerequisites must be met before installing or building the HugeCTR Backend from scratch:
* Docker version 19 and higher
* cuBLAS version 10.1
* CMake version 3.17.0
* cuDNN version 7.5
* RMM version 0.16
* GCC version 7.4.0

### Install the HugeCTR Backend Using NGC Containers
All NVIDIA Merlin components are available as open-source projects. However, a more convenient way to make use of these components is by using Merlin NGC containers. These NGC containers allow you to package your software application, libraries, dependencies, and runtime compilers in a self-contained environment. When installing the HugeCTR Backend using NGC containers, the application environment remains both portable, consistent, reproducible, and agnostic to the underlying host system software configuration. The HugeCTR Backend container has the necessary libraries and header files pre-installed, and you can directly deploy the HugeCTR models to production.

Docker images for the HugeCTR Backend are available in the NVIDIA container repository on https://catalog.ngc.nvidia.com/orgs/nvidia/teams/merlin/containers/merlin-hugectr. You can pull and launch the container by running the following command:
```
<<<<<<< HEAD
docker run --gpus=1 --rm -it nvcr.io/nvidia/merlin/merlin-hugectr:22.08  # Start interaction mode  
```

**NOTE**: As of HugeCTR version 3.0, the HugeCTR container is no longer being released separately. If you're an advanced user, you should use the unified Merlin container to build the HugeCTR Training or Inference Docker image from scratch based on your own specific requirements. You can obtain the unified Merlin container by logging into NGC or by going [here](https://github.com/NVIDIA-Merlin/Merlin/blob/main/docker/dockerfile.ctr). 
=======
docker run --gpus=1 --rm -it nvcr.io/nvidia/merlin/merlin-inference:22.06  # Start interaction mode  
```

**NOTE**: As of HugeCTR version 3.0, the HugeCTR container is no longer being released separately. If you're an advanced user, you should use the unified Merlin container to build the HugeCTR Training or Inference Docker image from scratch based on your own specific requirements. You can obtain the unified Merlin container by logging into NGC or by going [here](https://github.com/NVIDIA-Merlin/Merlin/blob/main/docker/inference/dockerfile.ctr). 
>>>>>>> 6d92374c

### Build the HugeCTR Backend from Scratch
Before you can build the HugeCTR Backend from scratch, you must first compile HugeCTR, generate a shared library (libhuge_ctr_inference.so), and build HugeCTR. The default path where all the HugeCTR libraries and header files are installed in is /usr/local/hugectr. Before building HugeCTR from scratch, you should download the HugeCTR repository and the third-party modules that it relies on by running the following commands:
```
git clone https://github.com/NVIDIA/HugeCTR.git
cd HugeCTR
git submodule update --init --recursive
```
For more information, see [Building HugeCTR from Scratch](https://nvidia-merlin.github.io/HugeCTR/master/hugectr_user_guide.html#building-hugectr-from-scratch).

After you've built HugeCTR from scratch, do the following:
1. Download the HugeCTR Backend repository by running the following commands:
   ```
   git https://github.com/triton-inference-server/hugectr_backend.git
   cd hugectr_backend
   ```

2. Use cmake to build and install the HugeCTR Backend in a specified folder as follows:
   ```
   $ mkdir build
   $ cd build
   $ cmake -DCMAKE_INSTALL_PREFIX:PATH=`pwd`/install -DTRITON_COMMON_REPO_TAG=<rxx.yy>  -DTRITON_CORE_REPO_TAG=<rxx.yy> -DTRITON_BACKEND_REPO_TAG=<rxx.yy> ..
   $ make install
   ```
   
   **NOTE**: Where <rxx.yy> is the version of Triton that you want to deploy, like `r22.05`. Please remember to specify the absolute path of the local directory that installs the HugeCTR Backend for the `--backend-directory` argument when launching the Triton server.
   
   The following Triton repositories, which are required, will be pulled and used in the build. By default, the "main" branch/tag will be used for each repository. However, the 
   following cmake arguments can be used to override the "main" branch/tag:
   * triton-inference-server/backend: -DTRITON_BACKEND_REPO_TAG=[tag]
   * triton-inference-server/core: -DTRITON_CORE_REPO_TAG=[tag]
   * triton-inference-server/common: -DTRITON_COMMON_REPO_TAG=[tag]

## Model Repository Extension
Since the HugeCTR Backend is a customizable Triton component, it is capable of supporting the Model Repository Extension. Triton's Model Repository Extension allows you to query and control model repositories that are being served by Triton. The “model_repository” is reported in the Extensions field of its server metadata. For more information, see [Model Repository Extension](https://github.com/triton-inference-server/server/blob/master/docs/protocol/extension_model_repository.md).  

From V3.3.1, HugeCTR Backend is fully compatible with the [Model Control EXPLICIT Mode](https://github.com/triton-inference-server/server/blob/main/docs/model_management.md#model-control-mode-explicit) of Triton. Adding the configuration of a new model to the HPS configuration file. The HugeCTR Backend has supported online deployment of new models by [the load API](https://github.com/triton-inference-server/server/blob/master/docs/protocol/extension_model_repository.md#load) of Triton. The old models can also be recycled online by [the unload API](https://github.com/triton-inference-server/server/blob/master/docs/protocol/extension_model_repository.md#unload).

The following should be noted when using Model Repository Extension functions:  
 - Depoly new models online: [The load API](https://github.com/triton-inference-server/server/blob/master/docs/protocol/extension_model_repository.md#load) will load not only the network dense weight as part of the HugeCTR model, but inserting the embedding table of new models to Hierarchical Inference Parameter Server and creating the embedding cache based on model definition in [Independent Parameter Server Configuration](https://gitlab-master.nvidia.com/dl/hugectr/hugectr_inference_backend/-/tree/main/hps_backend#independent-inference-hierarchical-parameter-server-configuration), which means the Parameter server will independently provide an initialization mechanism for the new embedding table and embedding cache of new models.  
 
<<<<<<< HEAD
**Note:** If using the [HPS Inference Online Update](#hugectr-inference-hierarchical-parameter-server-online-update), in order to avoid the embedding table from being updated repeatedly by adding the *freeze_sparse*(false is default ) update option in the Triton configuration file (config.pbtxt).

 ```
 parameters:[
    ...
  {
  key: "freeze_sparse"
  value: { string_value: "true" }
  }
    ...
]
 ```
 
=======
>>>>>>> 6d92374c
 - Update the deployed model online: [The load API](https://github.com/triton-inference-server/server/blob/master/docs/protocol/extension_model_repository.md#load) will load the network dense weight as part of the HugeCTR model and updating the embedding tables of the latest model file to Inference Hierarchical Parameter Server and refreshing the embedding cache, which means the Parameter server will independently provide an updated mechanism for existing embedding tables.

**Note:** If using the [HPS Inference Online Update](#hugectr-inference-hierarchical-parameter-server-online-update), in order to avoid the embedding table from being updated repeatedly by adding the *freeze_sparse*(false is default ) update option in the Triton configuration file (config.pbtxt).

 ```
 parameters:[
    ...
  {
  key: "freeze_sparse"
  value: { string_value: "true" }
  }
    ...
]
 ```

 - Recycle old models: [The unload API](https://github.com/triton-inference-server/server/blob/master/docs/protocol/extension_model_repository.md#unload) will request that the HugeCTR model network's weights be unloaded from Triton and release the corresponding embedded cache from devices, which means the embedding tables corresponding to the model will still remain in the Inference Hierarchical Parameter Server Database.

<<<<<<< HEAD
 For specific samples, please refer to the [Triton Update Model](samples/hierarchical_deployment/hps_e2e_demo/Triton_Update_Model.ipynb). 
=======
For specific samples, please refer to the [Triton Update Model](samples/hierarchical_deployment/hps_e2e_demo/Triton_Update_Model.ipynb). 
>>>>>>> 6d92374c

**NOTE:** Depending on the [Triton model's version policy](https://github.com/triton-inference-server/server/blob/main/docs/model_configuration.md#version-policy), changes to the available versions may change which model version is served by default.

 ## Metrix
 Triton provides Prometheus metrics indicating GPU and request statistics. Use Prometheus to gather metrics into usable, actionable entries, giving you the data you need to manage alerts and performance information in your environment. Prometheus is usually used along side Grafana. Grafana is a visualization tool that pulls Prometheus metrics and makes it easier to monitor. You can build your own metrix system based on our example, see [HugeCTR Backend Metrics](docs/metrics.md).  


## Independent Inference Hierarchical Parameter Server Configuration
In the latest version, Hugectr backend has decoupled the inference Parameter Server-related configuration from the Triton configuration file(config.pbtxt), making it easier to configure the embedding table-related parameters per model. Especially for the configuration of multiple embedded tables per model, avoid too many command parameters when launching the Triton server.

In order to deploy the HugeCTR model, some customized configuration items need to be added as follows.
The configuration file of inference Parameter Server should be formatted using the JSON format.  

**NOTE**: The Models clause needs to be included as a list, the specific configuration of each model as an item. **sparse_file** can be filled with multiple embedding table paths to support multiple embedding tables per model. Please refer to [VCSR Example](docs/architecture.md#variant-compressed-sparse-row-input) for modifying the input data format to support multiple embedding tables per model.   

```json.
{
    "models":[
        {
            "model":"dcn",
            "sparse_files":["/model/dcn/1/0_sparse_file.model"],
            "dense_file":"/model/dcn/1/_dense_file.model",
            "network_file":"/model/dcn/1/dcn.json",
            "num_of_worker_buffer_in_pool": 4
            "deployed_device_list":[0],
            "max_batch_size":1024,
            "default_value_for_each_table":[0.0],
            "hit_rate_threshold":0.9,
            "gpucacheper":0.5,
            "gpucache":true,
            "maxnum_des_feature_per_sample": 13,
            "maxnum_catfeature_query_per_table_per_sample":[26],
            "embedding_vecsize_per_table":[128],
            "slot_num":26
        },
        {
            "model":"wdl",
            "sparse_files":["/model/wdl/1/0_sparse_2000.model","/model/wdl/1/1_sparse_2000.model"],
            "dense_file":"/model/wdl/1/_dense_2000.model",
            "network_file":"/model/wdl/1/wdl_infer.json",
            "num_of_worker_buffer_in_pool": 4,
            "deployed_device_list":[1],
            "max_batch_size":1024,
            "default_value_for_each_table":[0.0,0.0],
            "hit_rate_threshold":0.9,
            "gpucacheper":0.5,
            "gpucache":true,
            "maxnum_des_feature_per_sample": 13,
            "maxnum_catfeature_query_per_table_per_sample" : [2,26],
            "embedding_vecsize_per_table" : [1,15],
            "slot_num":28
        }
    ]  
}
```

## HugeCTR Inference Hierarchical Parameter Server 
HugeCTR Inference Hierarchical Parameter Server implemented a hierarchical storage mechanism between local SSDs and CPU memory, which breaks the convention that the embedding table must be stored in local CPU memory. `volatile_db Database` layer allows utilizing Redis cluster deployments, to store and retrieve embeddings in/from the RAM memory available in your cluster. The `Persistent Database` layer links HugeCTR with a persistent database. Each node that has such a persistent storage layer configured retains a separate copy of all embeddings in its locally available non-volatile memory. see [Distributed Deployment](docs/architecture.md#distributed-deployment-with-hierarchical-hugectr-parameter-server) and [HugeCTR Inference Hierarchical Parameter Server](hps_backend/docs/hierarchical_parameter_server.md) for more details.

In the following table, we provide an overview of the typical properties different parameter database layers (and the embedding cache). We emphasize that this table is just intended to provide a rough orientation. Properties of actual deployments may deviate.

|  | GPU Embedding Cache | CPU Memory Database | Distributed Database (InfiniBand) | Distributed Database (Ethernet) | Persistent Database |
|--|--|--|--|--|--|
| Mean Latency | ns ~ us | us ~ ms | us ~ ms | several ms | ms ~ s
| Capacity (relative) | ++  | +++ | +++++ | +++++ | +++++++ |
| Capacity (range in practice) | 10 GBs ~ few TBs  | 100 GBs ~ several TBs | several TBs | several TBs | up to 100s of TBs |
| Cost / Capacity | ++++ | +++ | ++++ | ++++ | + |
| Volatile | yes | yes | configuration dependent | configuration dependent | no |
| Configuration / maintenance complexity | low | low | high | high | low |

 * ### Embedding Cache Asynchronous Refresh Mechanism  
We have supported the asynchronous refreshing of incremental embedding keys into the embedding cache. Refresh operation will be triggered when the sparse model files need to be updated into GPU embedding Cache. After completing the model version iteration or incremental parameters update of the model based on from online training, the latest embedding table needs to be updated to the embedding cache on the inference server.
In order to ensure that the running model can be updated online, we will update the `Distributed Database` and `Persistent Database` through the distributed event streaming platform(Kafka). At the same time, the GPU embedding cache will refresh the values of the existing embedding keys and replace them with the latest incremental embedding vectors. 

* ### Embedding Cache Asynchronous Insertion Mechanism  
We have supported the asynchronous insertion of missing embedding keys into the embedding cache. This feature can be activated automatically through user-defined hit rate threshold in configuration file.When the real hit rate of the embedding cache is higher than the user-defined threshold, the embedding cache will insert the missing key asynchronously, and vice versa, it will still be inserted in a synchronous way to ensure high accuracy of inference requests. Through the asynchronous insertion method, compared with the previous synchronous method, the real hit rate of the embedding cache can be further improved after the embedding cache reaches the user-defined threshold.

* ### Performance Optimization of Inference Parameter Server
We have added support for multiple database interfaces to our inference parameter server. In particular, we added an “in memory” database, that utilizes the local CPU memory for storing and recalling embeddings and uses multi-threading to accelerate look-up and storage.  
Further, we revised support for “distributed” storage of embeddings in a Redis cluster. This way, you can use the combined CPU-accessible memory of your cluster for storing embeddings. The new implementation is up over two orders of magnitude faster than the previous.  
Further, we performance-optimized support for the “persistent” storage and retrieval of embeddings via RocksDB through the structured use of column families.
Creating a hierarchical storage (i.e. using Redis as distributed cache, and RocksDB as fallback), is supported as well. These advantages are free to end-users, as there is no need to adjust the PS configuration.  

## HugeCTR Inference Hierarchical Parameter Server Online Update

If an incremental update has been applied to some embedding table entries, either during online training (=frequent/incremental updates), or after completing an offline training, the latest versions of the respectively updated embeddings have to be propagated to all inference nodes. Our HPS achieves this functionality using a dedicated online updating mechanism. The blue data-flow graph in below figure illustrates this process. First, the training nodes dump their updates to an [Apache Kafka-based message buffer](https://link.springer.com/referenceworkentry/10.1007/978-3-319-63962-8_196-1). This is done via our **Message Producer API**, which handles serialization, batching, and the organization of updates into distinct message queues for each embedding table. Inference nodes that have loaded the affected model can use the corresponding **Message Source API** to discover and subscribe to these message queues. Received updates are then subsequently applied to the respective local VDB shards and the PDB. The GPU embedding cache polls its associated VDB/PDB for updates and replaces embeddings if necessary. This refresh cycle is configurable to best fit the training schedule. When using online training, the GPU embedding cache periodically (e.g., every $n$ minutes, hours, etc.) scans for updates and refresh its contents. During offline training, poll-cycles are instigated by the [Triton model management API](https://github.com/triton-inference-server/server/blob/main/docs/model_management.md#model-control-mode-explicit). For specific samples, please refer to [Continuous Training](samples/hierarchical_deployment/hps_e2e_demo/Continuous_Training.ipynb) 

<div align=center><img img width="80%" height="80%" src ="docs/user_guide_src/HugeCTR_Online_Update.png"/></div>
<div align=center>Fig. 1. HugeCTR Inference Online Update</div>
<|MERGE_RESOLUTION|>--- conflicted
+++ resolved
@@ -56,17 +56,10 @@
 
 Docker images for the HugeCTR Backend are available in the NVIDIA container repository on https://catalog.ngc.nvidia.com/orgs/nvidia/teams/merlin/containers/merlin-hugectr. You can pull and launch the container by running the following command:
 ```
-<<<<<<< HEAD
 docker run --gpus=1 --rm -it nvcr.io/nvidia/merlin/merlin-hugectr:22.08  # Start interaction mode  
 ```
 
 **NOTE**: As of HugeCTR version 3.0, the HugeCTR container is no longer being released separately. If you're an advanced user, you should use the unified Merlin container to build the HugeCTR Training or Inference Docker image from scratch based on your own specific requirements. You can obtain the unified Merlin container by logging into NGC or by going [here](https://github.com/NVIDIA-Merlin/Merlin/blob/main/docker/dockerfile.ctr). 
-=======
-docker run --gpus=1 --rm -it nvcr.io/nvidia/merlin/merlin-inference:22.06  # Start interaction mode  
-```
-
-**NOTE**: As of HugeCTR version 3.0, the HugeCTR container is no longer being released separately. If you're an advanced user, you should use the unified Merlin container to build the HugeCTR Training or Inference Docker image from scratch based on your own specific requirements. You can obtain the unified Merlin container by logging into NGC or by going [here](https://github.com/NVIDIA-Merlin/Merlin/blob/main/docker/inference/dockerfile.ctr). 
->>>>>>> 6d92374c
 
 ### Build the HugeCTR Backend from Scratch
 Before you can build the HugeCTR Backend from scratch, you must first compile HugeCTR, generate a shared library (libhuge_ctr_inference.so), and build HugeCTR. The default path where all the HugeCTR libraries and header files are installed in is /usr/local/hugectr. Before building HugeCTR from scratch, you should download the HugeCTR repository and the third-party modules that it relies on by running the following commands:
@@ -108,7 +101,6 @@
 The following should be noted when using Model Repository Extension functions:  
  - Depoly new models online: [The load API](https://github.com/triton-inference-server/server/blob/master/docs/protocol/extension_model_repository.md#load) will load not only the network dense weight as part of the HugeCTR model, but inserting the embedding table of new models to Hierarchical Inference Parameter Server and creating the embedding cache based on model definition in [Independent Parameter Server Configuration](https://gitlab-master.nvidia.com/dl/hugectr/hugectr_inference_backend/-/tree/main/hps_backend#independent-inference-hierarchical-parameter-server-configuration), which means the Parameter server will independently provide an initialization mechanism for the new embedding table and embedding cache of new models.  
  
-<<<<<<< HEAD
 **Note:** If using the [HPS Inference Online Update](#hugectr-inference-hierarchical-parameter-server-online-update), in order to avoid the embedding table from being updated repeatedly by adding the *freeze_sparse*(false is default ) update option in the Triton configuration file (config.pbtxt).
 
  ```
@@ -122,8 +114,6 @@
 ]
  ```
  
-=======
->>>>>>> 6d92374c
  - Update the deployed model online: [The load API](https://github.com/triton-inference-server/server/blob/master/docs/protocol/extension_model_repository.md#load) will load the network dense weight as part of the HugeCTR model and updating the embedding tables of the latest model file to Inference Hierarchical Parameter Server and refreshing the embedding cache, which means the Parameter server will independently provide an updated mechanism for existing embedding tables.
 
 **Note:** If using the [HPS Inference Online Update](#hugectr-inference-hierarchical-parameter-server-online-update), in order to avoid the embedding table from being updated repeatedly by adding the *freeze_sparse*(false is default ) update option in the Triton configuration file (config.pbtxt).
@@ -141,11 +131,7 @@
 
  - Recycle old models: [The unload API](https://github.com/triton-inference-server/server/blob/master/docs/protocol/extension_model_repository.md#unload) will request that the HugeCTR model network's weights be unloaded from Triton and release the corresponding embedded cache from devices, which means the embedding tables corresponding to the model will still remain in the Inference Hierarchical Parameter Server Database.
 
-<<<<<<< HEAD
  For specific samples, please refer to the [Triton Update Model](samples/hierarchical_deployment/hps_e2e_demo/Triton_Update_Model.ipynb). 
-=======
-For specific samples, please refer to the [Triton Update Model](samples/hierarchical_deployment/hps_e2e_demo/Triton_Update_Model.ipynb). 
->>>>>>> 6d92374c
 
 **NOTE:** Depending on the [Triton model's version policy](https://github.com/triton-inference-server/server/blob/main/docs/model_configuration.md#version-policy), changes to the available versions may change which model version is served by default.
 
