<!--
# Copyright (c) 2020, NVIDIA CORPORATION. All rights reserved.
#
# Redistribution and use in source and binary forms, with or without
# modification, are permitted provided that the following conditions
# are met:
#  * Redistributions of source code must retain the above copyright
#    notice, this list of conditions and the following disclaimer.
#  * Redistributions in binary form must reproduce the above copyright
#    notice, this list of conditions and the following disclaimer in the
#    documentation and/or other materials provided with the distribution.
#  * Neither the name of NVIDIA CORPORATION nor the names of its
#    contributors may be used to endorse or promote products derived
#    from this software without specific prior written permission.
#
# THIS SOFTWARE IS PROVIDED BY THE COPYRIGHT HOLDERS ``AS IS'' AND ANY
# EXPRESS OR IMPLIED WARRANTIES, INCLUDING, BUT NOT LIMITED TO, THE
# IMPLIED WARRANTIES OF MERCHANTABILITY AND FITNESS FOR A PARTICULAR
# PURPOSE ARE DISCLAIMED.  IN NO EVENT SHALL THE COPYRIGHT OWNER OR
# CONTRIBUTORS BE LIABLE FOR ANY DIRECT, INDIRECT, INCIDENTAL, SPECIAL,
# EXEMPLARY, OR CONSEQUENTIAL DAMAGES (INCLUDING, BUT NOT LIMITED TO,
# PROCUREMENT OF SUBSTITUTE GOODS OR SERVICES; LOSS OF USE, DATA, OR
# PROFITS; OR BUSINESS INTERRUPTION) HOWEVER CAUSED AND ON ANY THEORY
# OF LIABILITY, WHETHER IN CONTRACT, STRICT LIABILITY, OR TORT
# (INCLUDING NEGLIGENCE OR OTHERWISE) ARISING IN ANY WAY OUT OF THE USE
# OF THIS SOFTWARE, EVEN IF ADVISED OF THE POSSIBILITY OF SUCH DAMAGE.
-->

[![License](https://img.shields.io/badge/License-BSD3-lightgrey.svg)](https://opensource.org/licenses/BSD-3-Clause)

# HugeCTR Backend
The HugeCTR Backend is a recommender model deployment framework that was designed to effectively use GPU memory to accelerate the Inference by decoupling the Parameter server, embedding cache, and model weight. The HugeCTR Backend supports concurrent model inference execution across multiple GPUs by embedding cache that is shared between multiple model instances. For more information, see [HugeCTR Inference Architecture](docs/architecture.md#hugectr-inference-framework).  

## Quick Start
You can either install the HugeCTR Backend using Docker images in NGC, or build the HugeCTR Backend from scratch based on your own specific requirements using the same NGC HugeCTR Backend Docker images if you're an advanced user.

We support the following compute capabilities for inference deployment:

| Compute Capability | GPU                  | [SM](#building-hugectr-from-scratch) |
|--------------------|----------------------|----|
| 7.0                | NVIDIA V100 (Volta)  | 70 |
| 7.5                | NVIDIA T4 (Turing)   | 75 |
| 8.0                | NVIDIA A100 (Ampere) | 80 |
| 8.6                | NVIDIA A10 (Ampere)  | 72 |

The following prerequisites must be met before installing or building the HugeCTR Backend from scratch:
* Docker version 19 and higher
* cuBLAS version 10.1
* CMake version 3.17.0
* cuDNN version 7.5
* RMM version 0.16
* GCC version 7.4.0

### Install the HugeCTR Backend Using NGC Containers
All NVIDIA Merlin components are available as open-source projects. However, a more convenient way to make use of these components is by using Merlin NGC containers. These NGC containers allow you to package your software application, libraries, dependencies, and runtime compilers in a self-contained environment. When installing the HugeCTR Backend using NGC containers, the application environment remains both portable, consistent, reproducible, and agnostic to the underlying host system software configuration. The HugeCTR Backend container has the necessary libraries and header files pre-installed, and you can directly deploy the HugeCTR models to production.

Docker images for the HugeCTR Backend are available in the NVIDIA container repository on https://ngc.nvidia.com/catalog/containers/nvidia:merlin:merlin-inference. You can pull and launch the container by running the following command:
```
docker run --gpus=1 --rm -it nvcr.io/nvidia/merlin/merlin-inference:0.6  # Start interaction mode  
```

**NOTE**: As of HugeCTR version 3.0, the HugeCTR container is no longer being released separately. If you're an advanced user, you should use the unified Merlin container to build the HugeCTR Training or Inference Docker image from scratch based on your own specific requirements. You can obtain the unified Merlin container by logging into NGC or by going [here](https://github.com/NVIDIA/HugeCTR/tree/master/tools/dockerfiles). 

### Build the HugeCTR Backend from Scratch
Before you can build the HugeCTR Backend from scratch, you must first compile HugeCTR, generate a shared library (libhugectr_inference.so), and build HugeCTR. The default path where all the HugeCTR libraries and header files are installed in is /usr/local/hugectr. Before building HugeCTR from scratch, you should download the HugeCTR repository and the third-party modules that it relies on by running the following commands:
```
git clone https://github.com/NVIDIA/HugeCTR.git
cd HugeCTR
git submodule update --init --recursive
```
For more information, see [Building HugeCTR from Scratch](https://github.com/NVIDIA/HugeCTR/blob/master/docs/hugectr_user_guide.md#building-hugectr-from-scratch).

After you've built HugeCTR from scratch, do the following:
1. Download the HugeCTR Backend repository by running the following commands:
   ```
   git https://github.com/triton-inference-server/hugectr_backend.git
   cd hugectr_backend
   ```

2. Use cmake to build and install the HugeCTR Backend in a specified folder as follows:
   ```
   $ mkdir build
   $ cd build
   $ cmake -DCMAKE_INSTALL_PREFIX:PATH=`pwd`/install -DTRITON_COMMON_REPO_TAG=<rxx.yy>  -DTRITON_CORE_REPO_TAG=<rxx.yy> -DTRITON_BACKEND_REPO_TAG=<rxx.yy> ..
   $ make install
   ```
   
   **NOTE**: Where <rxx.yy> is the version of Triton that you want to deploy, like `r21.04`. Please remember to specify the absolute path of the local directory that installs the HugeCTR Backend for the `--backend-directory` argument when launching the Triton server.
   
   The following Triton repositories, which are required, will be pulled and used in the build. By default, the "main" branch/tag will be used for each repository. However, the 
   following cmake arguments can be used to override the "main" branch/tag:
   * triton-inference-server/backend: -DTRITON_BACKEND_REPO_TAG=[tag]
   * triton-inference-server/core: -DTRITON_CORE_REPO_TAG=[tag]
   * triton-inference-server/common: -DTRITON_COMMON_REPO_TAG=[tag]

## Model Repository Extension
Since the HugeCTR Backend is a customizable Triton component, it is capable of supporting the Model Repository Extension. Triton's Model Repository Extension allows you to query and control model repositories that are being served by Triton. The “model_repository” is reported in the Extensions field of its server metadata. For more information, see [Model Repository Extension](https://github.com/triton-inference-server/server/blob/master/docs/protocol/extension_model_repository.md).  

The following should be noted when using Model Repository Extension functions:  
 - [The load API](https://github.com/triton-inference-server/server/blob/master/docs/protocol/extension_model_repository.md#load) will load the network weight as part of the 
HugeCTR model (not including embedding tables), which means the Parameter server will independently provide an updated mechanism for existing embedding tables. If you need to load a new model, you can refer to the [samples](samples/dcn/README.md) to launch the Triton server again.
 - [The unload API](https://github.com/triton-inference-server/server/blob/master/docs/protocol/extension_model_repository.md#unload) will request that the HugeCTR model network's weights be unloaded from Triton (not including embedding tables), which means the embedding tables corresponding to the model will still remain in the Parameter server.

 ## Metrix
 Triton provides Prometheus metrics indicating GPU and request statistics. Use Prometheus to gather metrics into usable, actionable entries, giving you the data you need to manage alerts and performance information in your environment. Prometheus is usually used along side Grafana. Grafana is a visualization tool that pulls Prometheus metrics and makes it easier to monitor. You can build your own metrix system based on our example, see [HugeCTR Backend Metrics](docs/metrics.md).  

## Independent Parameter Server Configuration
In the latest version, Hugectr backend has decoupled the Parameter Server-related configuration from the Triton configuration file(config.pbtxt), making it easier to configure the embedding table-related parameters per model. Especially for the configuration of multiple embedded tables per model, avoid too many command parameters when launching the Triton server.

In order to deploy the HugeCTR model, some customized configuration items need to be added as follows.
The configuration file of Parameter Server should be formatted using the JSON format. 

**NOTE**: The Models clause needs to be included as a list, the specific configuration of each model as an item. **sparse_file** can be filled with multiple embedding table paths to support multiple embedding tables per model. Please refer to [VCSR Example](docs/architecture.md#variant-compressed-sparse-row-input) for modifying the input data format to support multiple embedding tables per model.   

```json.
{
    "supportlonglong":false,
    "db_type":"local",
    "models":[
        {
            "model":"dcn",
            "sparse_files":["/model/dcn/1/0_sparse_file.model"],
            "dense_file":"/model/dcn/1/_dense_file.model",
            "network_file":"/model/dcn/1/dcn.json"
        },
        {
            "model":"wdl",
            "sparse_files":["/model/wdl/1/0_sparse_2000.model","/model/wdl/1/1_sparse_2000.model"],
            "dense_file":"/model/wdl/1/_dense_2000.model",
            "network_file":"/model/wdl/1/wdl_infer.json"
        }
    ]  
}
```

## HugeCTR Hierarchical Parameter Server 
<<<<<<< HEAD
HugeCTR Hierarchical Parameter Server implemented a hierarchical storage mechanism between local SSDs and CPU memory, which breaks the convention that the embedding table must be stored in local CPU memory. The distributed Redis cluster is introduced as a CPU cache to store larger embedding tables and interact with the GPU embedding cache directly. The local RocksDB serves as a query engine to back up the complete embedding table on the local SSDs in order to assist the Redis cluster to perform missing embedding keys look up. see [Distributed Deployment](docs/architecture.md) for more details.
=======
HugeCTR Hierarchical Parameter Server implemented a hierarchical storage mechanism between local SSDs and CPU memory, which breaks the convention that the embedding table must be stored in local CPU memory. The distributed Redis cluster is introduced as a CPU cache to store larger embedding tables and interact with the GPU embedding cache directly. The local RocksDB serves as a query engine to back up the complete embedding table on the local SSDs in order to assist the Redis cluster to perform missing embedding keys look up. see [Distributed Deployment](docs/architecture.md#distributed-deployment-with-hierarchical-hugectr-parameter-server) for more details.
>>>>>>> e21aff55

<|MERGE_RESOLUTION|>--- conflicted
+++ resolved
@@ -134,9 +134,5 @@
 ```
 
 ## HugeCTR Hierarchical Parameter Server 
-<<<<<<< HEAD
-HugeCTR Hierarchical Parameter Server implemented a hierarchical storage mechanism between local SSDs and CPU memory, which breaks the convention that the embedding table must be stored in local CPU memory. The distributed Redis cluster is introduced as a CPU cache to store larger embedding tables and interact with the GPU embedding cache directly. The local RocksDB serves as a query engine to back up the complete embedding table on the local SSDs in order to assist the Redis cluster to perform missing embedding keys look up. see [Distributed Deployment](docs/architecture.md) for more details.
-=======
 HugeCTR Hierarchical Parameter Server implemented a hierarchical storage mechanism between local SSDs and CPU memory, which breaks the convention that the embedding table must be stored in local CPU memory. The distributed Redis cluster is introduced as a CPU cache to store larger embedding tables and interact with the GPU embedding cache directly. The local RocksDB serves as a query engine to back up the complete embedding table on the local SSDs in order to assist the Redis cluster to perform missing embedding keys look up. see [Distributed Deployment](docs/architecture.md#distributed-deployment-with-hierarchical-hugectr-parameter-server) for more details.
->>>>>>> e21aff55
 
