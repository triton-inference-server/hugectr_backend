--- conflicted
+++ resolved
@@ -45,20 +45,12 @@
 DLRM model traning:
 
 ```
-<<<<<<< HEAD
 docker run --gpus=all -it --cap-add SYS_NICE -v ${PWD}:/dlrm_train/ --net=host nvcr.io/nvidia/merlin/merlin-training:22.06 /bin/bash
-=======
-docker run --gpus=all -it --cap-add SYS_NICE -v ${PWD}:/dlrm_train/ --net=host nvcr.io/nvidia/merlin/merlin-training:22.05 /bin/bash
->>>>>>> 1934f112
 ```
 
 Wide&Deep model training:
 ```
-<<<<<<< HEAD
 docker run --gpus=all -it --cap-add SYS_NICE -v ${PWD}:/wdl_train/ --net=host nvcr.io/nvidia/merlin/merlin-training:22.06 /bin/bash
-=======
-docker run --gpus=all -it --cap-add SYS_NICE -v ${PWD}:/wdl_train/ --net=host nvcr.io/nvidia/merlin/merlin-training:22.05 /bin/bash
->>>>>>> 1934f112
 ```
 
 The container will open a shell when the run command execution is completed. You'll have to start the jupyter lab on the Docker container. It should look similar to this:
