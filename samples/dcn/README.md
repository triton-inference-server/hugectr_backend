--- conflicted
+++ resolved
@@ -151,24 +151,14 @@
 -v /hugectr_backend/samples/:/model  nvcr.io/nvidia/merlin/merlin-inference:0.5 /bin/bash
 ```
 
-<<<<<<< HEAD
-Activate the rapids conda environment by running the following command:  
-```shell.
-root@2efa5b50b909: source activate rapids
-=======
 Activate the merlin conda environment by running the following command:  
 ```shell.
 root@2efa5b50b909: source activate merlin
->>>>>>> 4372329b
 ```
 
 Launch the Triton server to load the DCN model by running the following command:  
 ```shell.
-<<<<<<< HEAD
-(rapids)root@2efa5b50b909: tritonserver --model-repository=/model/ --load-model=dcn --model-control-mode=explicit \   
-=======
 (merlin)root@2efa5b50b909: tritonserver --model-repository=/model/ --load-model=dcn --model-control-mode=explicit \   
->>>>>>> 4372329b
  --backend-directory=/usr/local/hugectr/backends/ \  
  --backend-config=hugectr,dcn=/model/dcn/1/dcn.json 
 ```
