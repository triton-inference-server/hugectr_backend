# HugeCTR Hierarchical Parameter Server for Inference Acceleration

## Overview
<<<<<<< HEAD
HugeCTR Inference Hierarchical Parameter Server implemented a hierarchical storage mechanism between local SSDs and CPU memory, which breaks the convention that the embedding table must be stored in local CPU memory. The distributed Redis cluster is introduced as a CPU cache to store larger embedding tables and interact with the GPU embedding cache directly. The local RocksDB serves as a query engine to back up the complete embedding table on the local SSDs in order to assist the Redis cluster to perform missing embedding keys look up. For a detailed documentation of hugectr hierarchical parameter server, please refer to [this documentation](../../docs/hierarchical_parameter_server.md).
=======
HugeCTR Inference Hierarchical Parameter Server implemented a hierarchical storage mechanism between local SSDs and CPU memory, which breaks the convention that the embedding table must be stored in local CPU memory. The distributed Redis cluster is introduced as a CPU cache to store larger embedding tables and interact with the GPU embedding cache directly. The local RocksDB serves as a query engine to back up the complete embedding table on the local SSDs in order to assist the Redis cluster to perform missing embedding keys look up.
>>>>>>> f9c4bead
 

## Getting Started 

We provide an HugeCTR model deployment examples, which explain the steps to deploy HugeCTR model using Triton in hierarchical inference parameter server framework.

There are two containers that are needed in order to train and deploy the HugeCTR Model. The first one is for preprocessing with NVTabular and training a model with the HugeCTR framework. The other one is for serving/inference using Triton. 

Before script for model deployment, please make sure that the wdl model is trained normally and the rediscluster startup is executed correctly
Before running [HugeCTR_Hierarchy_Deployment.ipynb](./HugeCTR_Hierarchy_Deployment.ipynb) please make sure that the wdl model is trained  successfully by [HugeCTR_WDL_Training.ipynb](../wdl/HugeCTR_WDL_Training.ipynb). `And the Redis Cluster and Local RocksDB service has been started normally according to the following steps.`

### 1. Launch the Kafka broker:
#### 1.1 Download Kafka and Zookeeper
Please download and install Kafka and Zookeeper according to the following command:

For Kafka installation:
```
$ cd /usr/local
$ wget https://dlcdn.apache.org/kafka/3.0.0/kafka_2.12-3.0.0.tgz
$ tar -zxvf kafka_2.12-3.0.0.tgz
$ mv kafka_2.12-3.0.0 kafka
```
For Zookeeper installation:
```
$ cd /usr/local
$ wget https://dlcdn.apache.org/zookeeper/zookeeper-3.7.0/apache-zookeeper-3.7.0-bin.tar.gz
$ tar -zxvf apache-zookeeper-3.7.0-bin.tar.gz
$ mv apache-zookeeper-3.7.0-bin zookeeper
```
#### 1.2 Configure Kafka
Please open `/usr/local/kafka/config/server.properties` and decomment the following:
```
listeners = PLAINTEXT://your.host.name:port
```
Input your host name and port, this should be consistent with what you input for the `kafka_brokers` in the training script.

#### 1.3 Start the Kafka broker
Start the Zookeeper service first:
```
$ cd /usr/local/zookeeper/bin
$ bash zkServer.sh start

```
Start Kafka:
```
$ cd /usr/local/kafka
$ bin/kafka-server-start.sh config/server.properties
```
Now the Kafka broker is ready to use.

### 2. Launch the Redis Cluster Service:
#### 2.1 Building and Running Redis
Please make sure redis can be compiled normally according to the following command:
```
git clone https://github.com/redis/redis.git
cd redis
make
```
The ```redis-server``` will be found in the src file after successful compilation 
```
cd src
./redis-server
```
Please refer to [Build Redis](https://github.com/redis/redis#building-redis) and
[Running Redis](https://github.com/redis/redis#running-redis) more details.

#### 2.2 Redis Instance configuration
To create a cluster, the first thing we need is to have a few empty Redis instances running in cluster mode. This basically means that clusters are not created using normal Redis instances as a special mode needs to be configured so that the Redis instance will enable the Cluster specific features and commands.

The following is a minimal Redis cluster configuration file:
```
port 7000
cluster-enabled yes
cluster-config-file nodes.conf
cluster-node-timeout 5000
appendonly yes
```

`Note` that the minimal cluster that works as expected requires to contain at least three master nodes. 
For your benchmark tests it is strongly suggested to use your stable cluster directly. `The remaining steps are only to verify the correctness of the framework, without adding any Redis cluster optimization work`

Something like:
```
mkdir cluster-test
cd cluster-test
mkdir 7000 7001 7002 
```
Create a redis.conf file inside each of the directories, from 7000 to 7002. As a template for your configuration file just use the small example above, but make sure to replace the port number 7000 with the right port number according to the directory name.

#### 2.3 Run Each Redis Instance
Now copy your redis-server executable, `compiled from the latest sources at GitHub in step 1.1`, into the cluster-test directory, and finally open 3 terminal tabs in your favorite terminal application.

Start every instance like that, one every tab:
```
cd 7000
../redis-server ./redis.conf
```
As you can see from the logs of every instance, since no nodes.conf file existed, every node assigns itself a new ID.
```
[82462] 26 Nov 11:56:55.329 * No cluster configuration found, I'm 97a3a64667477371c4479320d683e4c8db5858b1
```
`Note` This ID will be used forever by this specific instance in order for the instance to have a unique name in the context of the cluster. Every node remembers every other node using this IDs, and not by IP or port. IP addresses and ports may change, but the unique node identifier will never change for all the life of the node. 

#### 2.4. Creating the Cluster
Now that we have a number of instances running, we need to create our cluster by writing some meaningful configuration to the nodes.

If you are using Redis 5 or higher, this is very easy to accomplish as we are helped by the Redis Cluster command line utility embedded into redis-cli, that can be used to create new clusters, check or reshard an existing cluster, and so forth.

To create your cluster for Redis 5 with redis-cli simply type:

```
redis-cli --cluster create 127.0.0.1:7000 127.0.0.1:7001 \
127.0.0.1:7002
```

Redis-cli will propose you a configuration. Accept the proposed configuration by typing yes. The cluster will be configured and joined, which means, instances will be bootstrapped into talking with each other. Finally, if everything went well, you'll see a message like that:

```
[OK] All 16384 slots covered
This means that there is at least a master instance serving each of the 16384 slots available.
```
`Note`: if you can't create Redis cluster successfully, you may need to delete files other than configuration files, such as node.info to keep each folder clean.

### 3. Create RocksDB Storage Folder:
Since we are simulating cluster services through local nodes, create a RocksDB directory with read and write permissions for storing model embedded tables.  
```
mkdir -p -m 700 your_rocksdb_path
```
`Note:` If you are creating a rocksdb service on a real multi-node, please make sure to create a corresponding rocksdb storage path on each node.

### 4. Run the Triton Inference Server container:
1) Before launch Triton server, first create a `wdl_infer` directory on your host machine:
```
mkdir -p wdl_infer

```
`Note` that you need to save your workflow and WDL model, trained from [HugeCTR_WDL_Training.ipynb](https://github.com/triton-inference-server/hugectr_backend/blob/v3.1/samples/wdl/HugeCTR__WDL_Training.ipynb) in the `wdl_infer/model` first or mount the `wdl_train` folder to inference container.

2) Launch Merlin Triton Inference Server container:  

Wide&Deep model inference container:
```
<<<<<<< HEAD
docker run -it --gpus=all --shm-size=1g --ulimit memlock=-1 --ulimit stack=67108864 --net=host -v wdl_infer:/wdl_infer/ -v wdl_train:/wdl_train/ -v your_rocksdb_path:/wdl_infer/rocksdb/ nvcr.io/nvidia/merlin/merlin-inference:22.02
=======
docker run -it --gpus=all --shm-size=1g --ulimit memlock=-1 --ulimit stack=67108864 --net=host -v wdl_infer:/wdl_infer/ -v wdl_train:/wdl_train/ -v your_rocksdb_path:/wdl_infer/rocksdb/ nvcr.io/nvidia/merlin/merlin-inference:21.09
>>>>>>> f9c4bead
```
The container will open a shell when the run command execution is completed. It should look similar to this:
```
root@02d56ff0738f:/opt/tritonserver# 
```

Now you can start `HugeCTR_Hierarchical_Deployment`  notebooks.  <|MERGE_RESOLUTION|>--- conflicted
+++ resolved
@@ -1,11 +1,7 @@
 # HugeCTR Hierarchical Parameter Server for Inference Acceleration
 
 ## Overview
-<<<<<<< HEAD
 HugeCTR Inference Hierarchical Parameter Server implemented a hierarchical storage mechanism between local SSDs and CPU memory, which breaks the convention that the embedding table must be stored in local CPU memory. The distributed Redis cluster is introduced as a CPU cache to store larger embedding tables and interact with the GPU embedding cache directly. The local RocksDB serves as a query engine to back up the complete embedding table on the local SSDs in order to assist the Redis cluster to perform missing embedding keys look up. For a detailed documentation of hugectr hierarchical parameter server, please refer to [this documentation](../../docs/hierarchical_parameter_server.md).
-=======
-HugeCTR Inference Hierarchical Parameter Server implemented a hierarchical storage mechanism between local SSDs and CPU memory, which breaks the convention that the embedding table must be stored in local CPU memory. The distributed Redis cluster is introduced as a CPU cache to store larger embedding tables and interact with the GPU embedding cache directly. The local RocksDB serves as a query engine to back up the complete embedding table on the local SSDs in order to assist the Redis cluster to perform missing embedding keys look up.
->>>>>>> f9c4bead
  
 
 ## Getting Started 
@@ -148,11 +144,7 @@
 
 Wide&Deep model inference container:
 ```
-<<<<<<< HEAD
 docker run -it --gpus=all --shm-size=1g --ulimit memlock=-1 --ulimit stack=67108864 --net=host -v wdl_infer:/wdl_infer/ -v wdl_train:/wdl_train/ -v your_rocksdb_path:/wdl_infer/rocksdb/ nvcr.io/nvidia/merlin/merlin-inference:22.02
-=======
-docker run -it --gpus=all --shm-size=1g --ulimit memlock=-1 --ulimit stack=67108864 --net=host -v wdl_infer:/wdl_infer/ -v wdl_train:/wdl_train/ -v your_rocksdb_path:/wdl_infer/rocksdb/ nvcr.io/nvidia/merlin/merlin-inference:21.09
->>>>>>> f9c4bead
 ```
 The container will open a shell when the run command execution is completed. It should look similar to this:
 ```
